/*
 *
 *  Copyright 2017 Netflix, Inc.
 *
 *     Licensed under the Apache License, Version 2.0 (the "License");
 *     you may not use this file except in compliance with the License.
 *     You may obtain a copy of the License at
 *
 *         http://www.apache.org/licenses/LICENSE-2.0
 *
 *     Unless required by applicable law or agreed to in writing, software
 *     distributed under the License is distributed on an "AS IS" BASIS,
 *     WITHOUT WARRANTIES OR CONDITIONS OF ANY KIND, either express or implied.
 *     See the License for the specific language governing permissions and
 *     limitations under the License.
 *
 */
package com.netflix.hollow.api.producer;

import static com.netflix.hollow.api.consumer.HollowConsumer.AnnouncementWatcher.NO_ANNOUNCEMENT_AVAILABLE;
import static java.lang.System.currentTimeMillis;

import java.io.File;
import java.io.IOException;
import java.io.InputStream;
import java.io.OutputStream;
import java.util.ArrayList;
import java.util.Arrays;
import java.util.Collection;
import java.util.Collections;
import java.util.List;
import java.util.concurrent.Executor;
import java.util.logging.Level;
import java.util.logging.Logger;

import com.netflix.hollow.api.consumer.HollowConsumer;
import com.netflix.hollow.api.metrics.HollowMetricsCollector;
import com.netflix.hollow.api.metrics.HollowProducerMetrics;
import com.netflix.hollow.api.producer.HollowProducer.Validator.ValidationException;
import com.netflix.hollow.api.producer.HollowProducerListener.ProducerStatus;
import com.netflix.hollow.api.producer.HollowProducerListener.PublishStatus;
import com.netflix.hollow.api.producer.HollowProducerListener.RestoreStatus;
import com.netflix.hollow.api.producer.enforcer.BasicSingleProducerEnforcer;
import com.netflix.hollow.api.producer.enforcer.SingleProducerEnforcer;
import com.netflix.hollow.api.producer.fs.HollowFilesystemBlobStager;
import com.netflix.hollow.api.producer.validation.HollowValidationListener;
import com.netflix.hollow.api.producer.validation.ValidationStatus;
import com.netflix.hollow.core.read.engine.HollowBlobHeaderReader;
import com.netflix.hollow.core.read.engine.HollowBlobReader;
import com.netflix.hollow.core.read.engine.HollowReadStateEngine;
import com.netflix.hollow.core.schema.HollowSchema;
import com.netflix.hollow.core.util.HollowWriteStateCreator;
import com.netflix.hollow.core.write.HollowBlobWriter;
import com.netflix.hollow.core.write.HollowWriteStateEngine;
import com.netflix.hollow.core.write.objectmapper.HollowObjectMapper;
import com.netflix.hollow.tools.checksum.HollowChecksum;
import com.netflix.hollow.tools.compact.HollowCompactor;

/**
 * 
 * A HollowProducer is the top-level class used by producers of Hollow data to populate, publish, and announce data states. 
 * The interactions between the "blob" store and announcement mechanism are defined by this class, and the implementations 
 * of the data publishing and announcing are abstracted in interfaces which are provided to this class.
 * 
 * To obtain a HollowProducer, you should use a builder pattern, for example:
 * 
 * <pre>
 * {@code
 * 
 * HollowProducer producer = HollowProducer.withPublisher(publisher)
 *                                         .withAnnouncer(announcer)
 *                                         .build();
 * }
 * </pre>
 * 
 * The following components are injectable, but only an implementation of the HollowProducer.Publisher is 
 * required to be injected, all other components are optional. :     
 * 
 * <dl>
 *      <dt>{@link HollowProducer.Publisher}</dt>
 *      <dd>Implementations of this class define how to publish blob data to the blob store.</dd>
 *      
 *      <dt>{@link HollowProducer.Announcer}</dt>
 *      <dd>Implementations of this class define the announcement mechanism, which is used to track the version of the 
 *          currently announced state.</dd>
 *
 *      <dt>One or more {@link HollowProducer.Validator}</dt>
 *      <dd>Implementations of this class allow for semantic validation of the data contained in a state prior to announcement.
 *          If an Exception is thrown during validation, the state will not be announced, and the producer will be automatically 
 *          rolled back to the prior state.</dd>
 *      
 *      <dt>One or more {@link HollowProducerListener}</dt>
 *      <dd>Listeners are notified about the progress and status of producer cycles throughout the various cycle stages.</dd>
 * 
 *      <dt>A Blob staging directory</dt>
 *      <dd>Before blobs are published, they must be written and inspected/validated.  A directory may be specified as a File to which
 *          these "staged" blobs will be written prior to publish.  Staged blobs will be cleaned up automatically after publish.</dd>
 *          
 *      <dt>{@link HollowProducer.BlobCompressor}</dt>
 *      <dd>Implementations of this class intercept blob input/output streams to allow for compression in the blob store.</dd>
 *      
 *      <dt>{@link HollowProducer.BlobStager}</dt>
 *      <dd>Implementations will define how to stage blobs, if the default behavior of staging blobs on local disk is not desirable.
 *          If a {@link BlobStager} is provided, then neither a blob staging directory or {@link BlobCompressor} should be provided.</dd> 
 *      
 *      <dt>An Executor for publishing snapshots</dt>
 *      <dd>When consumers start up, if the latest announced version does not have a snapshot, they can load an earlier snapshot 
 *          and follow deltas to get up-to-date.  A state can therefore be available and announced prior to the availability of 
 *          the snapshot.  If an Executor is supplied here, then it will be used to publish snapshots.  This can be useful if 
 *          snapshot publishing takes a long time -- subsequent cycles may proceed while snapshot uploads are still in progress.</dd>
 * 
 *      <dt>Number of cycles between snapshots</dt>
 *      <dd>Because snapshots are not necessary for a data state to be announced, they need not be published every cycle.
 *          If this parameter is specified, then a snapshot will be produced only every (n+1)th cycle.</dd>
 *          
 *      <dt>{@link HollowProducer.VersionMinter}</dt>
 *      <dd>Allows for a custom version identifier minting strategy.</dd>
 *      
 *      <dt>Target max type shard size</dt>
 *      <dd>Specify a target max type shard size.  Defaults to 16MB.  See http://hollow.how/advanced-topics/#type-sharding</dd>
 *</dl>
 *
 * @author Tim Taylor {@literal<tim@toolbear.io>}
 */
public class HollowProducer {

    private static final long DEFAULT_TARGET_MAX_TYPE_SHARD_SIZE = 16L * 1024L * 1024L;

    private final Logger log = Logger.getLogger(HollowProducer.class.getName());
    private final BlobStager blobStager;
    private final Publisher publisher;
    private final List<Validator> validators;
    private final Announcer announcer;
    private final BlobStorageCleaner blobStorageCleaner;
    private HollowObjectMapper objectMapper;
    private final VersionMinter versionMinter;
    private final ListenerSupport listeners;
    private ReadStateHelper readStates;
    private final Executor snapshotPublishExecutor;
    private final int numStatesBetweenSnapshots;
    private int numStatesUntilNextSnapshot;
    private HollowProducerMetrics metrics;
    private HollowMetricsCollector<HollowProducerMetrics> metricsCollector;
    private final SingleProducerEnforcer singleProducerEnforcer;
    private long lastSucessfulCycle=0;

    private boolean isInitialized;

    public HollowProducer(Publisher publisher,
                          Announcer announcer) {
        this(new HollowFilesystemBlobStager(), publisher, announcer, Collections.<Validator>emptyList(), Collections.<HollowProducerListener>emptyList(), new VersionMinterWithCounter(), null, 0, DEFAULT_TARGET_MAX_TYPE_SHARD_SIZE, null, new DummyBlobStorageCleaner(), new BasicSingleProducerEnforcer());
    }

    public HollowProducer(Publisher publisher,
                          Validator validator,
                          Announcer announcer) {
<<<<<<< HEAD
        this(new HollowFilesystemBlobStager(), publisher, announcer, Collections.singletonList(validator), Collections.<HollowProducerListener>emptyList(), new VersionMinterWithCounter(), null, 0, DEFAULT_TARGET_MAX_TYPE_SHARD_SIZE, null, new DummyBlobStorageCleaner());
=======

        this(new HollowFilesystemBlobStager(), publisher, announcer, Collections.singletonList(validator), Collections.<HollowProducerListener>emptyList(), new VersionMinterWithCounter(), null, 0, DEFAULT_TARGET_MAX_TYPE_SHARD_SIZE, null, new DummyBlobStorageCleaner(), new BasicSingleProducerEnforcer());
>>>>>>> 99f4bccb
    }

    @Deprecated // TOBE cleaned up on Hollow 3
    protected HollowProducer(BlobStager blobStager,
            Publisher publisher,
            Announcer announcer,
            List<Validator> validators,
            List<HollowProducerListener> listeners,
            VersionMinter versionMinter,
            Executor snapshotPublishExecutor,
            int numStatesBetweenSnapshots,
            long targetMaxTypeShardSize) {
        this(blobStager, publisher, announcer, validators, listeners, versionMinter, snapshotPublishExecutor, numStatesBetweenSnapshots, targetMaxTypeShardSize, null, new DummyBlobStorageCleaner(), new BasicSingleProducerEnforcer());
    }

    @Deprecated // TOBE cleaned up on Hollow 3
    protected HollowProducer(BlobStager blobStager,
            Publisher publisher,
            Announcer announcer,
            List<Validator> validators,
            List<HollowProducerListener> listeners,
            VersionMinter versionMinter,
            Executor snapshotPublishExecutor,
            int numStatesBetweenSnapshots,
            long targetMaxTypeShardSize,
            HollowMetricsCollector<HollowProducerMetrics> metricsCollector) {
        this(blobStager, publisher, announcer, validators, listeners, versionMinter, snapshotPublishExecutor, numStatesBetweenSnapshots, targetMaxTypeShardSize, metricsCollector, new DummyBlobStorageCleaner(), new BasicSingleProducerEnforcer());
    }

    protected HollowProducer(BlobStager blobStager,
            Publisher publisher,
            Announcer announcer,
            List<Validator> validators,
            List<HollowProducerListener> listeners,
            VersionMinter versionMinter,
            Executor snapshotPublishExecutor,
            int numStatesBetweenSnapshots,
            long targetMaxTypeShardSize,
            HollowMetricsCollector<HollowProducerMetrics> metricsCollector, BlobStorageCleaner blobStorageCleaner) {
    	this(blobStager, publisher, announcer, validators, listeners, Collections.<HollowValidationListener>emptyList(), versionMinter, snapshotPublishExecutor, numStatesBetweenSnapshots, targetMaxTypeShardSize, metricsCollector, blobStorageCleaner);
    }
    protected HollowProducer(BlobStager blobStager,
                             Publisher publisher,
                             Announcer announcer,
                             List<Validator> validators,
                             List<HollowProducerListener> listeners,
                             List<HollowValidationListener> vallisteners,
                             VersionMinter versionMinter,
                             Executor snapshotPublishExecutor,
                             int numStatesBetweenSnapshots,
                             long targetMaxTypeShardSize,
                             HollowMetricsCollector<HollowProducerMetrics> metricsCollector, BlobStorageCleaner blobStorageCleaner, SingleProducerEnforcer singleProducerEnforcer) {
        this.publisher = publisher;
        this.validators = validators;
        this.announcer = announcer;
        this.versionMinter = versionMinter;
        this.blobStager = blobStager;
        this.singleProducerEnforcer = singleProducerEnforcer;
        this.snapshotPublishExecutor = snapshotPublishExecutor == null ? new Executor() {
            @Override
            public void execute(Runnable command) {
                command.run();
            }
        } : snapshotPublishExecutor;
        this.numStatesBetweenSnapshots = numStatesBetweenSnapshots;

        HollowWriteStateEngine writeEngine = new HollowWriteStateEngine();
        writeEngine.setTargetMaxTypeShardSize(targetMaxTypeShardSize);

        this.objectMapper = new HollowObjectMapper(writeEngine);
        this.listeners = new ListenerSupport();
        this.readStates = ReadStateHelper.newDeltaChain();
        this.blobStorageCleaner = blobStorageCleaner;

        for(HollowProducerListener listener : listeners)
            this.listeners.add(listener);
        
        for(HollowValidationListener vallistener: vallisteners){
        	this.listeners.add(vallistener);
        }

        this.metrics = new HollowProducerMetrics();
        this.metricsCollector = metricsCollector;
    }

    /**
     * Returns the metrics for this producer
     */
    public HollowProducerMetrics getMetrics() {
        return this.metrics;
    }

    public void initializeDataModel(Class<?>...classes) {
        long start = currentTimeMillis();
        for(Class<?> c : classes)
            objectMapper.initializeTypeState(c);
        listeners.fireProducerInit(currentTimeMillis() - start);
        
        isInitialized = true;
    }

    public void initializeDataModel(HollowSchema... schemas) {
        long start = currentTimeMillis();
        HollowWriteStateCreator.populateStateEngineWithTypeWriteStates(getWriteEngine(), Arrays.asList(schemas));
        listeners.fireProducerInit(currentTimeMillis() - start);
        
        isInitialized = true;
    }

    public HollowProducer.ReadState restore(long versionDesired, HollowConsumer.BlobRetriever blobRetriever) {
        return restore(versionDesired, blobRetriever, new RestoreAction() {
            @Override
            public void restore(HollowReadStateEngine restoreFrom, HollowWriteStateEngine restoreTo) {
                restoreTo.restoreFrom(restoreFrom);
            }
        });
    }
    
    HollowProducer.ReadState hardRestore(long versionDesired, HollowConsumer.BlobRetriever blobRetriever) {
        return restore(versionDesired, blobRetriever, new RestoreAction() {
            @Override
            public void restore(HollowReadStateEngine restoreFrom, HollowWriteStateEngine restoreTo) {
                HollowWriteStateCreator.populateUsingReadEngine(restoreTo, restoreFrom);
            }
        });
    }
    
    private static interface RestoreAction {
        void restore(HollowReadStateEngine restoreFrom, HollowWriteStateEngine restoreTo);
    }
    
    private HollowProducer.ReadState restore(long versionDesired, HollowConsumer.BlobRetriever blobRetriever, RestoreAction restoreAction) {
        if(!isInitialized)
            throw new IllegalStateException("You must initialize the data model of a HollowProducer with producer.initializeDataModel(...) prior to restoring");
        
        long start = currentTimeMillis();
        RestoreStatus status = RestoreStatus.unknownFailure();
        ReadState readState = null;

        try {
            listeners.fireProducerRestoreStart(versionDesired);
            if(versionDesired != Long.MIN_VALUE) {

                HollowConsumer client = HollowConsumer.withBlobRetriever(blobRetriever).build();
                client.triggerRefreshTo(versionDesired);
                if(client.getCurrentVersionId() == versionDesired) {
                    readState = ReadStateHelper.newReadState(client.getCurrentVersionId(), client.getStateEngine());
                    readStates = ReadStateHelper.restored(readState);

                    // Need to restore data to new ObjectMapper since can't restore to non empty Write State Engine
                    HollowObjectMapper newObjectMapper = createNewHollowObjectMapperFromExisting(objectMapper);
                    
                    restoreAction.restore(readStates.current().getStateEngine(), newObjectMapper.getStateEngine());
                    
                    status = RestoreStatus.success(versionDesired, readState.getVersion());
                    objectMapper = newObjectMapper; // Restore completed successfully so swap
                } else {
                    status = RestoreStatus.fail(versionDesired, client.getCurrentVersionId(), null);
                    throw new IllegalStateException("Unable to reach requested version to restore from: " + versionDesired);
                }
            }
        } catch(Throwable th) {
            status = RestoreStatus.fail(versionDesired, readState != null ? readState.getVersion() : Long.MIN_VALUE, th);
            throw th;
        } finally {
            listeners.fireProducerRestoreComplete(status, currentTimeMillis() - start);
        }
        return readState;
    }

    private static HollowObjectMapper createNewHollowObjectMapperFromExisting(HollowObjectMapper objectMapper) {
        Collection<HollowSchema> schemas = objectMapper.getStateEngine().getSchemas();
        HollowWriteStateEngine writeEngine = HollowWriteStateCreator.createWithSchemas(schemas);
        return new HollowObjectMapper(writeEngine);
    }

    protected HollowWriteStateEngine getWriteEngine() {
        return objectMapper.getStateEngine();
    }
    
    protected HollowObjectMapper getObjectMapper() {
        return objectMapper;
    }
     
    /**
     * Each cycle produces a single data state.
     * 
     * @return the version identifier of the produced state.
     */
    public long runCycle(Populator task) {
        if(!singleProducerEnforcer.isPrimary()) {
            // TODO: minimum time spacing between cycles
            log.log(Level.INFO, "cycle not executed -- not primary");
            return lastSucessfulCycle;
        }

        long toVersion = versionMinter.mint();

        if(!readStates.hasCurrent()) listeners.fireNewDeltaChain(toVersion);
        ProducerStatus.Builder cycleStatus = listeners.fireCycleStart(toVersion);

        try {
            runCycle(task, cycleStatus, toVersion);
        } finally {
            listeners.fireCycleComplete(cycleStatus);
            metrics.updateCycleMetrics(cycleStatus.build());
            if(metricsCollector !=null)
                metricsCollector.collect(metrics);
        }

        lastSucessfulCycle = toVersion;
        return toVersion;
    }

    /**
     * Run a compaction cycle, will produce a data state with exactly the same data as currently, but 
     * reorganized so that ordinal holes are filled.  This may need to be run multiple times to arrive
     * at an optimal state.
     * 
     * @param config specifies what criteria to use to determine whether a compaction is necessary
     * @return the version identifier of the produced state, or AnnouncementWatcher.NO_ANNOUNCEMENT_AVAILABLE if compaction was unnecessary.
     */
    public long runCompactionCycle(HollowCompactor.CompactionConfig config) {
        if(config != null && readStates.hasCurrent()) {
            final HollowCompactor compactor = new HollowCompactor(getWriteEngine(), readStates.current().getStateEngine(), config);
            if(compactor.needsCompaction()) {
                return runCycle(new Populator() {
                    @Override
                    public void populate(WriteState newState) throws Exception {
                        compactor.compact();
                    }
                });
            }
        }
        
        return NO_ANNOUNCEMENT_AVAILABLE;
    }

    protected void runCycle(Populator task, ProducerStatus.Builder cycleStatus, long toVersion) {
        // 1. Begin a new cycle
        Artifacts artifacts = new Artifacts();
        HollowWriteStateEngine writeEngine = getWriteEngine();
        try {
            // 1a. Prepare the write state
            writeEngine.prepareForNextCycle();
            WriteState writeState = new WriteStateImpl(toVersion, objectMapper, readStates.current());

            // 2. Populate the state
            ProducerStatus.Builder populateStatus = listeners.firePopulateStart(toVersion);
            try {
                task.populate(writeState);
                populateStatus.success();
            } catch (Throwable th) {
                populateStatus.fail(th);
                throw th;
            } finally {
                listeners.firePopulateComplete(populateStatus);
            }

            // 3. Produce a new state if there's work to do
            if(writeEngine.hasChangedSinceLastCycle()) {
                // 3a. Publish, run checks & validation, then announce new state consumers
                publish(writeState, artifacts);

                ReadStateHelper candidate = readStates.roundtrip(writeState);
                cycleStatus.version(candidate.pending());
                candidate = checkIntegrity(candidate, artifacts);

                try {
                    validate(candidate.pending());
    
                    announce(candidate.pending());
    
                    readStates = candidate.commit();
                    cycleStatus.version(readStates.current()).success();
                } catch(Throwable th) {
                    if(artifacts.hasReverseDelta()) {
                        applyDelta(artifacts.reverseDelta, candidate.pending().getStateEngine());
                        readStates = candidate.rollback();
                    }
                    throw th;
                }
            } else {
                // 3b. Nothing to do; reset the effects of Step 2
                writeEngine.resetToLastPrepareForNextCycle();
                listeners.fireNoDelta(cycleStatus.success());
            }
        } catch(Throwable th) {
            writeEngine.resetToLastPrepareForNextCycle();
            cycleStatus.fail(th);
            
            if(th instanceof RuntimeException)
                throw (RuntimeException)th;
            throw new RuntimeException(th);
        } finally {
            
            
            artifacts.cleanup();
        }
    }

    public void addListener(HollowProducerListener listener) {
        listeners.add(listener);
    }

    public void removeListener(HollowProducerListener listener) {
        listeners.remove(listener);
    }

    private void publish(final WriteState writeState, final Artifacts artifacts) throws IOException {
        ProducerStatus.Builder psb = listeners.firePublishStart(writeState.getVersion());
        try {
            stageBlob(writeState, artifacts, Blob.Type.SNAPSHOT);
            
            if (readStates.hasCurrent()) {
                stageBlob(writeState, artifacts, Blob.Type.DELTA);
                stageBlob(writeState, artifacts, Blob.Type.REVERSE_DELTA);
                publishBlob(writeState, artifacts, Blob.Type.DELTA);
                publishBlob(writeState, artifacts, Blob.Type.REVERSE_DELTA);
                
                if(--numStatesUntilNextSnapshot < 0) {
                    snapshotPublishExecutor.execute(new Runnable() {
                        @Override
                        public void run() {
                            try {
                                publishBlob(writeState, artifacts, Blob.Type.SNAPSHOT);
                                artifacts.markSnapshotPublishComplete();
                            } catch(IOException e) {
                                log.log(Level.WARNING, "Snapshot publish failed", e);
                            }
                        }
                    });
                    numStatesUntilNextSnapshot = numStatesBetweenSnapshots;
                } else {
                    artifacts.markSnapshotPublishComplete();
                }
            } else {
                publishBlob(writeState, artifacts, Blob.Type.SNAPSHOT);
                artifacts.markSnapshotPublishComplete();
                numStatesUntilNextSnapshot = numStatesBetweenSnapshots;
            }
            
            psb.success();

        } catch (Throwable throwable) {
            psb.fail(throwable);
            throw throwable;
        } finally {
            listeners.firePublishComplete(psb);
        }
    }
    
    private void stageBlob(WriteState writeState, Artifacts artifacts, Blob.Type blobType) throws IOException {
        HollowBlobWriter writer = new HollowBlobWriter(getWriteEngine());
        try {
            switch (blobType) {
                case SNAPSHOT:
                    artifacts.snapshot = blobStager.openSnapshot(writeState.getVersion());
                    artifacts.snapshot.write(writer);
                    break;
                case DELTA:
                    artifacts.delta = blobStager.openDelta(readStates.current().getVersion(), writeState.getVersion());
                    artifacts.delta.write(writer);
                    break;
                case REVERSE_DELTA:
                    artifacts.reverseDelta = blobStager.openReverseDelta(writeState.getVersion(), readStates.current().getVersion());
                    artifacts.reverseDelta.write(writer);
                    break;
                default:
                    throw new IllegalStateException("unknown type, type=" + blobType);
            }

        } catch (Throwable th) {
            throw th;
        }
    }

    private void publishBlob(WriteState writeState, Artifacts artifacts, Blob.Type blobType) throws IOException {
        PublishStatus.Builder builder = (new PublishStatus.Builder());
        try {
            switch (blobType) {
                case SNAPSHOT:
                    builder.blob(artifacts.snapshot);
                    publisher.publish(artifacts.snapshot);
                    break;
                case DELTA:
                    builder.blob(artifacts.delta);
                    publisher.publish(artifacts.delta);
                    break;
                case REVERSE_DELTA:
                    builder.blob(artifacts.reverseDelta);
                    publisher.publish(artifacts.reverseDelta);
                    break;
                default:
                    throw new IllegalStateException("unknown type, type=" + blobType);
            }
            builder.success();

        } catch (Throwable th) {
            builder.fail(th);
            throw th;
        } finally {
            listeners.fireArtifactPublish(builder);
            metrics.updateBlobTypeMetrics(builder.build());
            if(metricsCollector !=null)
                metricsCollector.collect(metrics);
            blobStorageCleaner.clean(blobType);
        }
    }

    /**
     *  Given these read states
     *
     *  * S(cur) at the currently announced version
     *  * S(pnd) at the pending version
     *
     *  Ensure that:
     *
     *  S(cur).apply(forwardDelta).checksum == S(pnd).checksum
     *  S(pnd).apply(reverseDelta).checksum == S(cur).checksum
     *
     * @param readStates
     * @return updated read states
     */
    private ReadStateHelper checkIntegrity(ReadStateHelper readStates, Artifacts artifacts) throws Exception {
        ProducerStatus.Builder status = listeners.fireIntegrityCheckStart(readStates.pending());
        try {
            ReadStateHelper result = readStates;
            HollowReadStateEngine current = readStates.hasCurrent() ? readStates.current().getStateEngine() : null;
            HollowReadStateEngine pending = readStates.pending().getStateEngine();
            readSnapshot(artifacts.snapshot, pending);

            if(readStates.hasCurrent()) {
                log.info("CHECKSUMS");
                HollowChecksum currentChecksum = HollowChecksum.forStateEngineWithCommonSchemas(current, pending);
                log.info("  CUR        " + currentChecksum);

                HollowChecksum pendingChecksum = HollowChecksum.forStateEngineWithCommonSchemas(pending, current);
                log.info("         PND " + pendingChecksum);

                if(artifacts.hasDelta()) {
                    if(!artifacts.hasReverseDelta())
                        throw new IllegalStateException("Both a delta and reverse delta are required");
                    
                    // FIXME: timt: future cycles will fail unless both deltas validate
                    applyDelta(artifacts.delta, current);
                    HollowChecksum forwardChecksum = HollowChecksum.forStateEngineWithCommonSchemas(current, pending);
                    //out.format("  CUR => PND %s\n", forwardChecksum);
                    if(!forwardChecksum.equals(pendingChecksum)) throw new ChecksumValidationException(Blob.Type.DELTA);

                    applyDelta(artifacts.reverseDelta, pending);
                    HollowChecksum reverseChecksum = HollowChecksum.forStateEngineWithCommonSchemas(pending, current);
                    //out.format("  CUR <= PND %s\n", reverseChecksum);
                    if(!reverseChecksum.equals(currentChecksum)) throw new ChecksumValidationException(Blob.Type.REVERSE_DELTA);
                    result = readStates.swap();
                }
            }
            status.success();
            return result;
        } catch(Throwable th) {
            status.fail(th);
            throw th;
        } finally {
            listeners.fireIntegrityCheckComplete(status);
        }
    }

    public static final class ChecksumValidationException extends IllegalStateException {
        private static final long serialVersionUID = -4399719849669674206L;

        ChecksumValidationException(Blob.Type type) {
            super(type.name() + " checksum invalid");
        }
    }

    private void readSnapshot(Blob blob, HollowReadStateEngine stateEngine) throws IOException {
        InputStream is = blob.newInputStream();
        try {
            new HollowBlobReader(stateEngine, new HollowBlobHeaderReader()).readSnapshot(is);
        } finally {
            is.close();
        }
    }

    private void applyDelta(Blob blob, HollowReadStateEngine stateEngine) throws IOException {
        InputStream is = blob.newInputStream();
        try {
            new HollowBlobReader(stateEngine, new HollowBlobHeaderReader()).applyDelta(is);
        } finally {
            is.close();
        }
    }

    private void validate(HollowProducer.ReadState readState) {
        ProducerStatus.Builder status = listeners.fireValidationStart(readState);
        ValidationStatus.Builder valStatus = ValidationStatus.builder().withReadState(readState).withVersion(readState.getVersion());
        try {
            List<Throwable> validationFailures = new ArrayList<Throwable>();
            
            for(Validator validator : validators) {
            	Throwable throwable = null;
                try {
                    validator.validate(readState);
                } catch(Throwable th) {
                    validationFailures.add(th);
                }
                valStatus.addValidatorStatus(throwable, validator.toString());
            }
            
            if(!validationFailures.isEmpty()) {
                ValidationException ex = new ValidationException("Validation Failed", validationFailures.get(0));
                ex.setIndividualFailures(validationFailures);
                throw ex;
            }
            
            status.success();
            valStatus.success();
        } catch (Throwable th) {
            status.fail(th);
            valStatus.fail(th);
            throw th;
        } finally {
            listeners.fireValidationComplete(status, valStatus);
        }
    }
    

    private void announce(HollowProducer.ReadState readState) {
        if(announcer != null) {
            ProducerStatus.Builder status = listeners.fireAnnouncementStart(readState);
            try {
                announcer.announce(readState.getVersion());
                status.success();
            } catch(Throwable th) {
                status.fail(th);
                throw th;
            } finally {
                listeners.fireAnnouncementComplete(status);
            }
        }
    }

    public static interface VersionMinter {
        /**
         * Create a new state version.<p>
         *
         * State versions should be ascending -- later states have greater versions.<p>
         *
         * @return a new state version
         */
        long mint();
    }

    public static interface Populator {
        void populate(HollowProducer.WriteState newState) throws Exception;
    }

    public static interface WriteState {
        int add(Object o);

        HollowObjectMapper getObjectMapper();

        HollowWriteStateEngine getStateEngine();

        ReadState getPriorState();

        long getVersion();
    }
    
    public static interface ReadState {
        public long getVersion();

        public HollowReadStateEngine getStateEngine();
    }
    
    
    public static interface BlobStager {
        /**
         * Returns a blob with which a {@code HollowProducer} will write a snapshot for the version specified.<p>
         *
         * The producer will pass the returned blob back to this publisher when calling {@link Publisher#publish(Blob)}.
         *
         * @param version the blob version
         *
         * @return a {@link HollowProducer.Blob} representing a snapshot for the {@code version}
         */
        public HollowProducer.Blob openSnapshot(long version);
        
        /**
         * Returns a blob with which a {@code HollowProducer} will write a forward delta from the version specified to
         * the version specified, i.e. {@code fromVersion => toVersion}.<p>
         *
         * The producer will pass the returned blob back to this publisher when calling {@link Publisher#publish(Blob)}.
         *
         * In the delta chain {@code fromVersion} is the older version such that {@code fromVersion < toVersion}.
         *
         * @param fromVersion the data state this delta will transition from
         * @param toVersion the data state this delta will transition to
         *
         * @return a {@link HollowProducer.Blob} representing a snapshot for the {@code version}
         */
        public HollowProducer.Blob openDelta(long fromVersion, long toVersion);
        
        /**
         * Returns a blob with which a {@code HollowProducer} will write a reverse delta from the version specified to
         * the version specified, i.e. {@code fromVersion <= toVersion}.<p>
         *
         * The producer will pass the returned blob back to this publisher when calling {@link Publisher#publish(Blob)}.
         *
         * In the delta chain {@code fromVersion} is the older version such that {@code fromVersion < toVersion}.
         *
         * @param fromVersion version in the delta chain immediately after {@code toVersion}
         * @param toVersion version in the delta chain immediately before {@code fromVersion}
         *
         * @return a {@link HollowProducer.Blob} representing a snapshot for the {@code version}
         */
        public HollowProducer.Blob openReverseDelta(long fromVersion, long toVersion);
    }
    
    public static interface BlobCompressor {
        public static final BlobCompressor NO_COMPRESSION = new BlobCompressor() {
            @Override
            public OutputStream compress(OutputStream os) { return os; }

            @Override
            public InputStream decompress(InputStream is) { return is; }
        };

        /**
         * This method provides an opportunity to wrap the OutputStream used to write the blob (e.g. with a GZIPOutputStream).
         */
        public OutputStream compress(OutputStream is);
        
        /**
         * This method provides an opportunity to wrap the InputStream used to write the blob (e.g. with a GZIPInputStream).
         */
        public InputStream decompress(InputStream is);
    }

    

    public static interface Publisher {

        /**
         * Publish the blob specified to this publisher's blobstore.<p>
         *
         * It is guaranteed that {@code blob} was created by calling one of
         * {@link BlobStager#openSnapshot(long)}, {@link BlobStager#openDelta(long,long)}, or
         * {@link BlobStager#openReverseDelta(long,long)} on this publisher.
         *
         * @param blob the blob to publish
         */
        public abstract void publish(HollowProducer.Blob blob);

    }

    public static abstract class Blob {

        protected final long fromVersion;
        protected final long toVersion;
        protected final Blob.Type type;


        protected Blob(long fromVersion, long toVersion, Blob.Type type) {
            this.fromVersion = fromVersion;
            this.toVersion = toVersion;
            this.type = type;
        }

        protected abstract void write(HollowBlobWriter writer) throws IOException;

        public abstract InputStream newInputStream() throws IOException;

        public abstract void cleanup();

        public File getFile() {
            throw new UnsupportedOperationException("File is not available");
        }

        public Type getType() {
            return this.type;
        }

        public long getFromVersion() {
            return this.fromVersion;
        }

        public long getToVersion() {
            return this.toVersion;
        }

        /**
         * Hollow blob types are {@code SNAPSHOT}, {@code DELTA} and {@code REVERSE_DELTA}.
         */
        public static enum Type {
            SNAPSHOT("snapshot"),
            DELTA("delta"),
            REVERSE_DELTA("reversedelta");

            public final String prefix;

            Type(String prefix) {
                this.prefix = prefix;
            }
        }
    }

    public static interface Validator {
        void validate(HollowProducer.ReadState readState);
    
        @SuppressWarnings("serial")
        public static class ValidationException extends RuntimeException {
            private List<Throwable> individualFailures;
            
            public ValidationException() {
                super();
            }
            
            public ValidationException(String msg) {
                super(msg);
            }
            
            public ValidationException(String msg, Throwable cause) {
                super(msg, cause);
            }
            
            public void setIndividualFailures(List<Throwable> individualFailures) {
                this.individualFailures = individualFailures;
            }
            
            public List<Throwable> getIndividualFailures() {
                return individualFailures;
            }
        }
    }

    public static interface Announcer {
        public void announce(long stateVersion);
    }

    private static final class Artifacts {
        Blob snapshot = null;
        Blob delta = null;
        Blob reverseDelta = null;
        
        boolean cleanupCalled;
        boolean snapshotPublishComplete;

        synchronized void cleanup() {
            cleanupCalled = true;
            
            cleanupSnapshot();
            
            if(delta != null) {
                delta.cleanup();
                delta = null;
            }
            if(reverseDelta != null) {
                reverseDelta.cleanup();
                reverseDelta = null;
            }
        }
        
        synchronized void markSnapshotPublishComplete() {
            snapshotPublishComplete = true;
            
            cleanupSnapshot();
        }
        
        private void cleanupSnapshot() {
            if(cleanupCalled && snapshotPublishComplete && snapshot != null) {
                snapshot.cleanup();
                snapshot = null;
            }
        }

        boolean hasDelta() {
            return delta != null;
        }

        public boolean hasReverseDelta() {
            return reverseDelta != null;
        }
    }
    
    public static HollowProducer.Builder withPublisher(HollowProducer.Publisher publisher) {
        Builder builder = new Builder();
        return builder.withPublisher(publisher);
    }
    
    public static class Builder {
        protected BlobStager stager;
        protected BlobCompressor compressor;
        protected File stagingDir;
        protected Publisher publisher;
        protected Announcer announcer;
        protected List<Validator> validators = new ArrayList<Validator>();
        protected List<HollowProducerListener> listeners = new ArrayList<HollowProducerListener>();
        protected List<HollowValidationListener> validationListeners = new ArrayList<HollowValidationListener>();
        protected VersionMinter versionMinter = new VersionMinterWithCounter();
        protected Executor snapshotPublishExecutor = null;
        protected int numStatesBetweenSnapshots = 0;
        protected long targetMaxTypeShardSize = DEFAULT_TARGET_MAX_TYPE_SHARD_SIZE;
        protected HollowMetricsCollector<HollowProducerMetrics> metricsCollector;
        protected BlobStorageCleaner blobStorageCleaner = new DummyBlobStorageCleaner();
        protected SingleProducerEnforcer singleProducerEnforcer = new BasicSingleProducerEnforcer();

        public Builder withBlobStager(HollowProducer.BlobStager stager) {
            this.stager = stager;
            return this;
        }

        public Builder withBlobCompressor(HollowProducer.BlobCompressor compressor) {
            this.compressor = compressor;
            return this;
        }
        
        public Builder withBlobStagingDir(File stagingDir) {
            this.stagingDir = stagingDir;
            return this;
        }
        
        public Builder withPublisher(HollowProducer.Publisher publisher) {
            this.publisher = publisher; 
            return this;
        }
        
        public Builder withAnnouncer(HollowProducer.Announcer announcer) {
            this.announcer = announcer;
            return this;
        }
        
        public Builder withValidator(HollowProducer.Validator validator) {
            this.validators.add(validator);
            return this;
        }
        
        public Builder withValidators(HollowProducer.Validator... validators) {
            for(Validator validator : validators)
                this.validators.add(validator);
            return this;
        }
        
        public Builder withListener(HollowProducerListener listener) {
            this.listeners.add(listener);
            return this;
        }
        
        public Builder withListeners(HollowProducerListener... listeners) {
            for(HollowProducerListener listener : listeners)
                this.listeners.add(listener);
            return this;
        }
        
        public Builder withValidationListener(HollowValidationListener listener) {
            this.validationListeners.add(listener);
            return this;
        }
        
        public Builder withValidationListeners(HollowValidationListener... listeners) {
            for(HollowValidationListener listener : listeners)
                this.validationListeners.add(listener);
            return this;
        }
        
        public Builder withVersionMinter(HollowProducer.VersionMinter versionMinter) {
            this.versionMinter = versionMinter;
            return this;
        }
        
        public Builder withSnapshotPublishExecutor(Executor executor) {
            this.snapshotPublishExecutor = executor;
            return this;
        }
        
        public Builder withNumStatesBetweenSnapshots(int numStatesBetweenSnapshots) {
            this.numStatesBetweenSnapshots = numStatesBetweenSnapshots;
            return this;
        }
        
        public Builder withTargetMaxTypeShardSize(long targetMaxTypeShardSize) {
            this.targetMaxTypeShardSize = targetMaxTypeShardSize;
            return this;
        }

        public Builder withMetricsCollector(HollowMetricsCollector<HollowProducerMetrics> metricsCollector) {
            this.metricsCollector = metricsCollector;
            return this;
        }

        public Builder withBlobStorageCleaner(BlobStorageCleaner blobStorageCleaner) {
            this.blobStorageCleaner = blobStorageCleaner;
            return this;
        }

        public Builder withSingleProducerEnforcer(SingleProducerEnforcer singleProducerEnforcer) {
            this.singleProducerEnforcer = singleProducerEnforcer;
            return this;
        }

        protected void checkArguments() {
            if(stager != null && compressor != null)
                throw new IllegalArgumentException("Both a custom BlobStager and BlobCompressor were specified -- please specify only one of these.");
            if(stager != null && stagingDir != null)
                throw new IllegalArgumentException("Both a custom BlobStager and a staging directory were specified -- please specify only one of these.");

            if(this.stager == null) {
                BlobCompressor compressor = this.compressor != null ? this.compressor : BlobCompressor.NO_COMPRESSION;
                File stagingDir = this.stagingDir != null ? this.stagingDir : new File(System.getProperty("java.io.tmpdir"));
                this.stager = new HollowFilesystemBlobStager(stagingDir, compressor);
            }
        }
        
        public HollowProducer build() {
            checkArguments();
<<<<<<< HEAD
            
            return new HollowProducer(stager, publisher, announcer, validators, listeners, validationListeners, versionMinter, snapshotPublishExecutor, numStatesBetweenSnapshots, targetMaxTypeShardSize, metricsCollector, blobStorageCleaner);
=======

            return new HollowProducer(stager, publisher, announcer, validators, listeners, versionMinter, snapshotPublishExecutor, numStatesBetweenSnapshots, targetMaxTypeShardSize, metricsCollector, blobStorageCleaner, singleProducerEnforcer);
>>>>>>> 99f4bccb
        }
    }

    /**
     * Provides the opportunity to clean the blob storage.
     * It allows users to implement logic base on Blob Type.
     */
    public static abstract class BlobStorageCleaner {
        public void clean(Blob.Type blobType) {
            switch(blobType) {
                case SNAPSHOT:
                    cleanSnapshots();
                    break;
                case DELTA:
                    cleanDeltas();
                    break;
                case REVERSE_DELTA:
                    cleanReverseDeltas();
                    break;
            }
        }

        /**
         * This method provides an opportunity to remove old snapshots.
         */
        public abstract void cleanSnapshots();

        /**
         * This method provides an opportunity to remove old deltas.
         */
        public abstract void cleanDeltas();

        /**
         * This method provides an opportunity to remove old reverse deltas.
         */
        public abstract void cleanReverseDeltas();
    }

    /**
     * This Dummy blob storage cleaner does nothing
     */
    private static class DummyBlobStorageCleaner extends HollowProducer.BlobStorageCleaner {

        @Override
        public void cleanSnapshots() { }

        @Override
        public void cleanDeltas() { }

        @Override
        public void cleanReverseDeltas() { }
    }

}<|MERGE_RESOLUTION|>--- conflicted
+++ resolved
@@ -148,18 +148,13 @@
 
     public HollowProducer(Publisher publisher,
                           Announcer announcer) {
-        this(new HollowFilesystemBlobStager(), publisher, announcer, Collections.<Validator>emptyList(), Collections.<HollowProducerListener>emptyList(), new VersionMinterWithCounter(), null, 0, DEFAULT_TARGET_MAX_TYPE_SHARD_SIZE, null, new DummyBlobStorageCleaner(), new BasicSingleProducerEnforcer());
+        this(new HollowFilesystemBlobStager(), publisher, announcer, Collections.<Validator>emptyList(), Collections.<HollowProducerListener>emptyList(), Collections.<HollowValidationListener>emptyList(), new VersionMinterWithCounter(), null, 0, DEFAULT_TARGET_MAX_TYPE_SHARD_SIZE, null, new DummyBlobStorageCleaner(), new BasicSingleProducerEnforcer());
     }
 
     public HollowProducer(Publisher publisher,
                           Validator validator,
                           Announcer announcer) {
-<<<<<<< HEAD
-        this(new HollowFilesystemBlobStager(), publisher, announcer, Collections.singletonList(validator), Collections.<HollowProducerListener>emptyList(), new VersionMinterWithCounter(), null, 0, DEFAULT_TARGET_MAX_TYPE_SHARD_SIZE, null, new DummyBlobStorageCleaner());
-=======
-
-        this(new HollowFilesystemBlobStager(), publisher, announcer, Collections.singletonList(validator), Collections.<HollowProducerListener>emptyList(), new VersionMinterWithCounter(), null, 0, DEFAULT_TARGET_MAX_TYPE_SHARD_SIZE, null, new DummyBlobStorageCleaner(), new BasicSingleProducerEnforcer());
->>>>>>> 99f4bccb
+        this(new HollowFilesystemBlobStager(), publisher, announcer, Collections.singletonList(validator), Collections.<HollowProducerListener>emptyList(), Collections.<HollowValidationListener>emptyList(),new VersionMinterWithCounter(), null, 0, DEFAULT_TARGET_MAX_TYPE_SHARD_SIZE, null, new DummyBlobStorageCleaner(), new BasicSingleProducerEnforcer());
     }
 
     @Deprecated // TOBE cleaned up on Hollow 3
@@ -172,7 +167,7 @@
             Executor snapshotPublishExecutor,
             int numStatesBetweenSnapshots,
             long targetMaxTypeShardSize) {
-        this(blobStager, publisher, announcer, validators, listeners, versionMinter, snapshotPublishExecutor, numStatesBetweenSnapshots, targetMaxTypeShardSize, null, new DummyBlobStorageCleaner(), new BasicSingleProducerEnforcer());
+        this(blobStager, publisher, announcer, validators, listeners, versionMinter, snapshotPublishExecutor, numStatesBetweenSnapshots, targetMaxTypeShardSize, null);
     }
 
     @Deprecated // TOBE cleaned up on Hollow 3
@@ -186,21 +181,9 @@
             int numStatesBetweenSnapshots,
             long targetMaxTypeShardSize,
             HollowMetricsCollector<HollowProducerMetrics> metricsCollector) {
-        this(blobStager, publisher, announcer, validators, listeners, versionMinter, snapshotPublishExecutor, numStatesBetweenSnapshots, targetMaxTypeShardSize, metricsCollector, new DummyBlobStorageCleaner(), new BasicSingleProducerEnforcer());
-    }
-
-    protected HollowProducer(BlobStager blobStager,
-            Publisher publisher,
-            Announcer announcer,
-            List<Validator> validators,
-            List<HollowProducerListener> listeners,
-            VersionMinter versionMinter,
-            Executor snapshotPublishExecutor,
-            int numStatesBetweenSnapshots,
-            long targetMaxTypeShardSize,
-            HollowMetricsCollector<HollowProducerMetrics> metricsCollector, BlobStorageCleaner blobStorageCleaner) {
-    	this(blobStager, publisher, announcer, validators, listeners, Collections.<HollowValidationListener>emptyList(), versionMinter, snapshotPublishExecutor, numStatesBetweenSnapshots, targetMaxTypeShardSize, metricsCollector, blobStorageCleaner);
-    }
+        this(blobStager, publisher, announcer, validators, listeners, Collections.<HollowValidationListener>emptyList(), versionMinter, snapshotPublishExecutor, numStatesBetweenSnapshots, targetMaxTypeShardSize, metricsCollector, new DummyBlobStorageCleaner(), new BasicSingleProducerEnforcer());
+    }
+
     protected HollowProducer(BlobStager blobStager,
                              Publisher publisher,
                              Announcer announcer,
@@ -211,7 +194,9 @@
                              Executor snapshotPublishExecutor,
                              int numStatesBetweenSnapshots,
                              long targetMaxTypeShardSize,
-                             HollowMetricsCollector<HollowProducerMetrics> metricsCollector, BlobStorageCleaner blobStorageCleaner, SingleProducerEnforcer singleProducerEnforcer) {
+                             HollowMetricsCollector<HollowProducerMetrics> metricsCollector, 
+                             BlobStorageCleaner blobStorageCleaner, 
+                             SingleProducerEnforcer singleProducerEnforcer) {
         this.publisher = publisher;
         this.validators = validators;
         this.announcer = announcer;
@@ -1075,13 +1060,7 @@
         
         public HollowProducer build() {
             checkArguments();
-<<<<<<< HEAD
-            
-            return new HollowProducer(stager, publisher, announcer, validators, listeners, validationListeners, versionMinter, snapshotPublishExecutor, numStatesBetweenSnapshots, targetMaxTypeShardSize, metricsCollector, blobStorageCleaner);
-=======
-
-            return new HollowProducer(stager, publisher, announcer, validators, listeners, versionMinter, snapshotPublishExecutor, numStatesBetweenSnapshots, targetMaxTypeShardSize, metricsCollector, blobStorageCleaner, singleProducerEnforcer);
->>>>>>> 99f4bccb
+            return new HollowProducer(stager, publisher, announcer, validators, listeners, validationListeners, versionMinter, snapshotPublishExecutor, numStatesBetweenSnapshots, targetMaxTypeShardSize, metricsCollector, blobStorageCleaner, singleProducerEnforcer);
         }
     }
 
