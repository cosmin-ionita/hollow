--- conflicted
+++ resolved
@@ -43,12 +43,9 @@
         filter.addFieldRecursive("CompleteVideoFacetData", "videoMetaData", outputSchemas);
 
         filter.addTypeRecursive("DrmSystem", outputSchemas);
-<<<<<<< HEAD
         filter.addTypeRecursive("OriginServer", outputSchemas);
-=======
         filter.addTypeRecursive("ArtWorkImageFormatEntry", outputSchemas); // TODO: zero-diff
         filter.addTypeRecursive("DeploymentIntent", outputSchemas);
->>>>>>> 4809d1d4
 
         filter.addTypeRecursive("RolloutCharacter", outputSchemas); // TODO: zero-diff
         return filter;
