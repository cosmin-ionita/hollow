--- conflicted
+++ resolved
@@ -50,12 +50,7 @@
         filter.addTypeRecursive("RolloutCharacter", outputSchemas);
         filter.addTypeRecursive("EncodingProfileGroup", outputSchemas);
         filter.addTypeRecursive("GlobalPerson", outputSchemas);
-<<<<<<< HEAD
-        
         filter.addTypeRecursive("VideoEpisode_CountryList", outputSchemas);
-=======
-
->>>>>>> 6dd74483
         return filter;
     }
 
