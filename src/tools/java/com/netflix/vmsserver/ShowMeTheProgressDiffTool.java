--- conflicted
+++ resolved
@@ -24,13 +24,10 @@
         addTypeDiff(diff, "DeploymentIntent", "profileId", "bitrate", "country.id");
         addTypeDiff(diff, "TopNVideoData", "countryId");
         addTypeDiff(diff, "RolloutCharacter", "id");
-<<<<<<< HEAD
         addTypeDiff(diff, "RolloutVideo", "video.value");
-=======
         addTypeDiff(diff, "DrmKey", "keyId");
         addTypeDiff(diff, "WmDrmKey", "downloadableId");
         addTypeDiff(diff, "DrmInfoData", "packageId");
->>>>>>> a7d54169
         addTypeDiff(diff, "EncodingProfileGroup", "groupNameStr"); // TODO: zero-diff
         addTypeDiff(diff, "GlobalPerson", "id");
         addTypeDiff(diff, "VideoEpisode_CountryList", "country.id", "item.deliverableVideo.value");
