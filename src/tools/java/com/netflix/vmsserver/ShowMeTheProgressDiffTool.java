package com.netflix.vmsserver;

import com.netflix.hollow.diff.HollowDiff;
import com.netflix.hollow.diff.HollowTypeDiff;
import com.netflix.hollow.diff.ui.jetty.HollowDiffUIServer;
import com.netflix.hollow.read.engine.HollowReadStateEngine;

import java.util.Random;

public class ShowMeTheProgressDiffTool {

    private static final String BROWSER_COMMAND = "open";

    public static void startTheDiff(HollowReadStateEngine expected, HollowReadStateEngine actual) throws Exception {
        HollowDiff diff = new HollowDiff(expected, actual);
        addTypeDiff(diff, "CompleteVideo", "id.value", "country.id");
        addTypeDiff(diff, "DrmSystem", "id");
        addTypeDiff(diff, "OriginServer", "name");

        addTypeDiff(diff, "ArtWorkImageFormatEntry", "nameStr");
        addTypeDiff(diff, "DeploymentIntent", "profileId", "bitrate", "country.id");
<<<<<<< HEAD
        addTypeDiff(diff, "TopNVideoData", "countryId");

=======
        addTypeDiff(diff, "RolloutCharacter", "id");
>>>>>>> 0efe1138
        diff.calculateDiffs();

        int port = randomPort();

        HollowDiffUIServer server = new HollowDiffUIServer(port);
        server.addDiff("diff", diff, "EXPECTED", "ACTUAL");

        server.start();

        if(BROWSER_COMMAND != null)
            Runtime.getRuntime().exec(BROWSER_COMMAND + " http://localhost:" + port + "/diff");

        server.join();
    }

    private static void addTypeDiff(HollowDiff diff, String type, String... keyFields) {
        HollowTypeDiff typeDiff = diff.addTypeDiff(type);

        for(String keyField : keyFields) {
            typeDiff.addMatchPath(keyField);
        }
    }

    private static int randomPort() {
        return new Random().nextInt(16383) + 16384;
    }

}<|MERGE_RESOLUTION|>--- conflicted
+++ resolved
@@ -19,12 +19,8 @@
 
         addTypeDiff(diff, "ArtWorkImageFormatEntry", "nameStr");
         addTypeDiff(diff, "DeploymentIntent", "profileId", "bitrate", "country.id");
-<<<<<<< HEAD
         addTypeDiff(diff, "TopNVideoData", "countryId");
-
-=======
         addTypeDiff(diff, "RolloutCharacter", "id");
->>>>>>> 0efe1138
         diff.calculateDiffs();
 
         int port = randomPort();
