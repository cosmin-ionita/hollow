--- conflicted
+++ resolved
@@ -9,17 +9,12 @@
 import com.netflix.vms.transformer.hollowoutput.CompleteVideo;
 import com.netflix.vms.transformer.hollowoutput.CompleteVideoFacetData;
 import com.netflix.vms.transformer.hollowoutput.DeploymentIntent;
-import com.netflix.vms.transformer.hollowoutput.FileEncodingData;
 import com.netflix.vms.transformer.hollowoutput.ISOCountry;
 import com.netflix.vms.transformer.hollowoutput.Video;
 import com.netflix.vms.transformer.hollowoutput.VideoCollectionsData;
 import com.netflix.vms.transformer.hollowoutput.VideoMetaData;
 import com.netflix.vms.transformer.index.VMSTransformerIndexer;
-<<<<<<< HEAD
-import com.netflix.vms.transformer.misc.TopNVideoDataModule;
-=======
 import com.netflix.vms.transformer.modules.TransformModule;
->>>>>>> 3b3ec2c9
 import com.netflix.vms.transformer.modules.collections.VideoCollectionsDataHierarchy;
 import com.netflix.vms.transformer.modules.collections.VideoCollectionsModule;
 import com.netflix.vms.transformer.modules.deploymentintent.CacheDeploymentIntentModule;
@@ -84,20 +79,6 @@
         }
 
         objectMapper.addObject(new DeploymentIntent());
-<<<<<<< HEAD
-        new DrmSystemModule(api, objectMapper).transform();
-        new OriginServersModule(api, objectMapper, indexer).transform();
-
-        new ArtworkFormatModule(api, objectMapper).transform();
-        new CacheDeploymentIntentModule(api, objectMapper).transform();
-        new ArtworkTypeModule(api, objectMapper).transform();
-        new ArtworkImageRecipeModule(api, objectMapper).transform();
-        new DefaultExtensionRecipeModule(api, objectMapper).transform();
-//        objectMapper.addObject(new FileEncodingData());
-        new TopNVideoDataModule(api, objectMapper).transform();
-        
-        new RolloutCharacterModule(api, objectMapper).transform();
-=======
 
         // Register Transform Modules
         List<TransformModule> moduleList = Arrays.<TransformModule>asList(
@@ -121,7 +102,6 @@
             System.out.println(String.format("Finished Trasform for module=%s, duration=%s", m.getName(), tDuration));
         }
 
->>>>>>> 3b3ec2c9
 
         executor.awaitSuccessfulCompletion();
 
