package com.netflix.vms.transformer;

<<<<<<< HEAD
=======
import com.netflix.vms.transformer.util.VMSTransformerHashCodeFinder;

>>>>>>> 2a053976
import com.netflix.vms.transformer.modules.packages.PackageDataModule;
import com.netflix.hollow.read.engine.HollowReadStateEngine;
import com.netflix.hollow.util.SimultaneousExecutor;
import com.netflix.hollow.write.HollowWriteStateEngine;
import com.netflix.hollow.write.objectmapper.HollowObjectMapper;
import com.netflix.vms.transformer.hollowinput.VMSHollowVideoInputAPI;
import com.netflix.vms.transformer.hollowinput.VideoDisplaySetHollow;
import com.netflix.vms.transformer.hollowoutput.CompleteVideo;
import com.netflix.vms.transformer.hollowoutput.CompleteVideoFacetData;
import com.netflix.vms.transformer.hollowoutput.DeploymentIntent;
import com.netflix.vms.transformer.hollowoutput.ISOCountry;
import com.netflix.vms.transformer.hollowoutput.PersonImages;
import com.netflix.vms.transformer.hollowoutput.Video;
import com.netflix.vms.transformer.hollowoutput.VideoCollectionsData;
import com.netflix.vms.transformer.hollowoutput.VideoMediaData;
import com.netflix.vms.transformer.hollowoutput.VideoMetaData;
import com.netflix.vms.transformer.hollowoutput.VideoMiscData;
import com.netflix.vms.transformer.index.VMSTransformerIndexer;
import com.netflix.vms.transformer.misc.TopNVideoDataModule;
import com.netflix.vms.transformer.misc.VideoEpisodeCountryDecoratorModule;
import com.netflix.vms.transformer.modules.TransformModule;
import com.netflix.vms.transformer.modules.artwork.CharacterImagesModule;
import com.netflix.vms.transformer.modules.artwork.PersonImagesModule;
import com.netflix.vms.transformer.modules.collections.VideoCollectionsDataHierarchy;
import com.netflix.vms.transformer.modules.collections.VideoCollectionsModule;
import com.netflix.vms.transformer.modules.deploymentintent.CacheDeploymentIntentModule;
import com.netflix.vms.transformer.modules.media.VideoMediaDataModule;
import com.netflix.vms.transformer.modules.meta.VideoMetaDataModule;
import com.netflix.vms.transformer.modules.meta.VideoMiscDataModule;
import com.netflix.vms.transformer.modules.mpl.DrmSystemModule;
import com.netflix.vms.transformer.modules.mpl.EncodingProfileModule;
import com.netflix.vms.transformer.modules.mpl.OriginServerModule;
import com.netflix.vms.transformer.modules.passthrough.artwork.ArtworkFormatModule;
import com.netflix.vms.transformer.modules.passthrough.artwork.ArtworkImageRecipeModule;
import com.netflix.vms.transformer.modules.passthrough.artwork.ArtworkTypeModule;
import com.netflix.vms.transformer.modules.passthrough.artwork.DefaultExtensionRecipeModule;
import com.netflix.vms.transformer.modules.passthrough.beehive.RolloutCharacterModule;
import com.netflix.vms.transformer.modules.passthrough.mpl.EncodingProfileGroupModule;
import com.netflix.vms.transformer.modules.person.GlobalPersonModule;

import java.util.Arrays;
import java.util.HashMap;
import java.util.List;
import java.util.Map;

public class SimpleTransformer {

    private final ThreadLocal<VideoCollectionsModule> collectionsModuleRef = new ThreadLocal<VideoCollectionsModule>();
    private final ThreadLocal<VideoMetaDataModule> metadataModuleRef = new ThreadLocal<VideoMetaDataModule>();
    private final ThreadLocal<PackageDataModule> packageDataModuleRef = new ThreadLocal<PackageDataModule>();
    private final ThreadLocal<VideoMediaDataModule> mediadataModuleRef = new ThreadLocal<VideoMediaDataModule>();
    private final ThreadLocal<VideoMiscDataModule> miscdataModuleRef = new ThreadLocal<VideoMiscDataModule>();

    private final VMSHollowVideoInputAPI api;
    private VMSTransformerIndexer indexer;

    public SimpleTransformer(VMSHollowVideoInputAPI api) {
        this.api = api;
    }

    public HollowWriteStateEngine transform() throws Exception {
        indexer = new VMSTransformerIndexer((HollowReadStateEngine)api.getDataAccess(), new SimultaneousExecutor());

        final ShowHierarchyInitializer hierarchyInitializer = new ShowHierarchyInitializer(api, indexer);

        HollowWriteStateEngine writeStateEngine = new HollowWriteStateEngine(new VMSTransformerHashCodeFinder());
        final HollowObjectMapper objectMapper = new HollowObjectMapper(writeStateEngine);

        SimultaneousExecutor executor = new SimultaneousExecutor();

        long startTime = System.currentTimeMillis();

        for(final VideoDisplaySetHollow displaySet : api.getAllVideoDisplaySetHollow()) {

            executor.execute(new Runnable() {
                @Override
                public void run() {
                    VideoCollectionsModule collectionsModule = getVideoCollectionsModule();
                    VideoMetaDataModule metadataModule = getVideoMetaDataModule();
                    PackageDataModule packageDataModule = getPackageDataModule(objectMapper);
                    VideoMediaDataModule mediaDataModule = getVideoMediaDataModule();
                    VideoMiscDataModule miscdataModule = getVideoMiscDataModule();
                    VideoEpisodeCountryDecoratorModule countryDecoratorModule = new VideoEpisodeCountryDecoratorModule(api, objectMapper);

                    Map<String, ShowHierarchy> showHierarchiesByCountry = hierarchyInitializer.getShowHierarchiesByCountry(displaySet);

                    if (showHierarchiesByCountry != null) {

                        Map<String, VideoCollectionsDataHierarchy> vcdByCountry = collectionsModule.buildVideoCollectionsDataByCountry(showHierarchiesByCountry);
                        Map<String, Map<Integer, VideoMetaData>> vmdByCountry = metadataModule.buildVideoMetaDataByCountry(showHierarchiesByCountry);
                        Map<String, Map<Integer, VideoMediaData>> mediaDataByCountry = mediaDataModule.buildVideoMediaDataByCountry(showHierarchiesByCountry);
                        Map<Integer, VideoMiscData> miscData = miscdataModule.buildVideoMiscDataByCountry(showHierarchiesByCountry);

                        if(vcdByCountry != null) {
                            writeJustTheCurrentData(vcdByCountry, vmdByCountry, miscData, mediaDataByCountry, objectMapper);

                            for(String country : vcdByCountry.keySet()) {
                                countryDecoratorModule.decorateVideoEpisodes(country, vcdByCountry.get(country));
                            }
                        }
                        packageDataModule.transform(showHierarchiesByCountry);
                    }
                }
            });
        }

        objectMapper.addObject(new DeploymentIntent());
        
        // Register Transform Modules
        List<TransformModule> moduleList = Arrays.<TransformModule>asList(
                new DrmSystemModule(api, objectMapper),
                new OriginServerModule(api, objectMapper, indexer),
                new EncodingProfileModule(api, objectMapper, indexer),
                new ArtworkFormatModule(api, objectMapper),
                new CacheDeploymentIntentModule(api, objectMapper),
                new ArtworkTypeModule(api, objectMapper),
                new ArtworkImageRecipeModule(api, objectMapper),
                new DefaultExtensionRecipeModule(api, objectMapper),
                new RolloutCharacterModule(api, objectMapper),
                new EncodingProfileGroupModule(api, objectMapper),
                new GlobalPersonModule(api, objectMapper, indexer),
                new TopNVideoDataModule(api, objectMapper),
                new PersonImagesModule(api, objectMapper, indexer),
                new CharacterImagesModule(api, objectMapper, indexer)
                );


        // Execute Transform Modules
        for(TransformModule m : moduleList) {
            long tStart = System.currentTimeMillis();
            m.transform();
            long tDuration = System.currentTimeMillis() - tStart;
            System.out.println(String.format("Finished Trasform for module=%s, duration=%s", m.getName(), tDuration));
        }


        executor.awaitSuccessfulCompletion();

        long endTime = System.currentTimeMillis();
        System.out.println("Processed all videos in " + (endTime - startTime) + "ms");

        return writeStateEngine;
    }

    private VideoCollectionsModule getVideoCollectionsModule() {
        VideoCollectionsModule module = collectionsModuleRef.get();
        if(module == null) {
            module = new VideoCollectionsModule(api, indexer);
            collectionsModuleRef.set(module);
        }
        return module;
    }

    private VideoMetaDataModule getVideoMetaDataModule() {
        VideoMetaDataModule module = metadataModuleRef.get();
        if(module == null) {
            module = new VideoMetaDataModule(api, indexer);
            metadataModuleRef.set(module);
        }
        return module;
    }

    private PackageDataModule getPackageDataModule(HollowObjectMapper objectMapper) {
        PackageDataModule module = packageDataModuleRef.get();
        if(module == null) {
            module = new PackageDataModule(api, objectMapper, indexer);
            packageDataModuleRef.set(module);
        }
        return module;
    }

    private VideoMediaDataModule getVideoMediaDataModule() {
        VideoMediaDataModule module = mediadataModuleRef.get();
        if (module == null) {
            module = new VideoMediaDataModule(api, indexer);
            mediadataModuleRef.set(module);
        }
        return module;
    }

    private VideoMiscDataModule getVideoMiscDataModule() {
        VideoMiscDataModule module = miscdataModuleRef.get();
        if(module == null) {
            module = new VideoMiscDataModule(api, indexer);
            miscdataModuleRef.set(module);
        }
        return module;
    }

    private void writeJustTheCurrentData(Map<String, VideoCollectionsDataHierarchy> vcdByCountry,
            Map<String, Map<Integer, VideoMetaData>> vmdByCountry,
            Map<Integer, VideoMiscData> miscData,
            Map<String, Map<Integer, VideoMediaData>> mediaDataByCountry,
            HollowObjectMapper objectMapper) {

        for(Map.Entry<String, VideoCollectionsDataHierarchy> countryHierarchyEntry : vcdByCountry.entrySet()) {
            String countryId = countryHierarchyEntry.getKey();
            ISOCountry country = getCountry(countryId);
            VideoCollectionsDataHierarchy hierarchy = countryHierarchyEntry.getValue();
            VideoCollectionsData videoCollectionsData = hierarchy.getTopNode();

            CompleteVideo topNode = addCompleteVideo(vmdByCountry, miscData, mediaDataByCountry,
                    objectMapper, country, countryId, videoCollectionsData, hierarchy.getTopNode().topNode);

            if(topNode.facetData.videoCollectionsData.nodeType == VideoCollectionsDataHierarchy.SHOW) {
                int sequenceNumber = 0;

                for(Map.Entry<Integer, VideoCollectionsData> showEntry : hierarchy.getOrderedSeasons().entrySet()) {
                    addCompleteVideo(vmdByCountry, miscData, mediaDataByCountry,
                            objectMapper, country, countryId, showEntry.getValue(), new Video(showEntry.getKey().intValue()));
                    
                    for(Map.Entry<Integer, VideoCollectionsData> episodeEntry : hierarchy.getOrderedSeasonEpisodes(++sequenceNumber).entrySet()) {
                        addCompleteVideo(vmdByCountry, miscData, mediaDataByCountry,
                                objectMapper, country, countryId, episodeEntry.getValue(), new Video(episodeEntry.getKey().intValue()));
                    }
                }
            }

            for(Map.Entry<Integer, VideoCollectionsData> supplementalEntry : hierarchy.getSupplementalVideosCollectionsData().entrySet()) {
                addCompleteVideo(vmdByCountry, miscData, mediaDataByCountry,
                        objectMapper, country, countryId, supplementalEntry.getValue(), new Video(supplementalEntry.getKey().intValue()));
            }
        }
    }

    private CompleteVideo addCompleteVideo(
            Map<String, Map<Integer, VideoMetaData>> vmdByCountry,
            Map<Integer, VideoMiscData> miscData,
            Map<String, Map<Integer, VideoMediaData>> mediaDataByCountry,
            HollowObjectMapper objectMapper, ISOCountry country, String countryId,
            VideoCollectionsData videoCollectionsData, Video video) {
        CompleteVideo completeVideo = new CompleteVideo();
        completeVideo.id = video;
        completeVideo.country = country;
        completeVideo.facetData = new CompleteVideoFacetData();
        completeVideo.facetData.videoCollectionsData = videoCollectionsData;
        completeVideo.facetData.videoMetaData = vmdByCountry.get(countryId).get(completeVideo.id.value);
        completeVideo.facetData.videoMediaData = mediaDataByCountry.get(countryId).get(completeVideo.id.value);
        completeVideo.facetData.videoMiscData = miscData.get(completeVideo.id.value);
        objectMapper.addObject(completeVideo);
        return completeVideo;
    }

    private Map<String, ISOCountry> countries = new HashMap<String, ISOCountry>();
    private ISOCountry getCountry(String id) {
        ISOCountry country = countries.get(id);
        if(country == null) {
            country = new ISOCountry(id);
            countries.put(id, country);
        }
        return country;
    }

}<|MERGE_RESOLUTION|>--- conflicted
+++ resolved
@@ -1,10 +1,7 @@
 package com.netflix.vms.transformer;
 
-<<<<<<< HEAD
-=======
 import com.netflix.vms.transformer.util.VMSTransformerHashCodeFinder;
 
->>>>>>> 2a053976
 import com.netflix.vms.transformer.modules.packages.PackageDataModule;
 import com.netflix.hollow.read.engine.HollowReadStateEngine;
 import com.netflix.hollow.util.SimultaneousExecutor;
@@ -16,7 +13,6 @@
 import com.netflix.vms.transformer.hollowoutput.CompleteVideoFacetData;
 import com.netflix.vms.transformer.hollowoutput.DeploymentIntent;
 import com.netflix.vms.transformer.hollowoutput.ISOCountry;
-import com.netflix.vms.transformer.hollowoutput.PersonImages;
 import com.netflix.vms.transformer.hollowoutput.Video;
 import com.netflix.vms.transformer.hollowoutput.VideoCollectionsData;
 import com.netflix.vms.transformer.hollowoutput.VideoMediaData;
@@ -121,6 +117,7 @@
                 new ArtworkFormatModule(api, objectMapper),
                 new CacheDeploymentIntentModule(api, objectMapper),
                 new ArtworkTypeModule(api, objectMapper),
+                
                 new ArtworkImageRecipeModule(api, objectMapper),
                 new DefaultExtensionRecipeModule(api, objectMapper),
                 new RolloutCharacterModule(api, objectMapper),
