package com.netflix.vms.transformer.hollowinput;

import com.netflix.hollow.api.consumer.HollowConsumer;
import com.netflix.hollow.core.index.HollowHashIndexResult;
import java.util.Collections;
import java.lang.Iterable;
import com.netflix.hollow.api.consumer.index.AbstractHollowHashIndex;
import com.netflix.hollow.api.consumer.data.AbstractHollowOrdinalIterable;


@SuppressWarnings("all")
public class VMSHollowInputAPIHashIndex extends AbstractHollowHashIndex<VMSHollowInputAPI> {

    public VMSHollowInputAPIHashIndex(HollowConsumer consumer, String queryType, String selectFieldPath, String... matchFieldPaths) {
        super(consumer, true, queryType, selectFieldPath, matchFieldPaths);
    }

    public VMSHollowInputAPIHashIndex(HollowConsumer consumer, boolean isListenToDataRefreah, String queryType, String selectFieldPath, String... matchFieldPaths) {
        super(consumer, isListenToDataRefreah, queryType, selectFieldPath, matchFieldPaths);
    }

    public Iterable<CharacterQuoteHollow> findCharacterQuoteMatches(Object... keys) {
        HollowHashIndexResult matches = idx.findMatches(keys);
        if(matches == null) return Collections.emptySet();

        return new AbstractHollowOrdinalIterable<CharacterQuoteHollow>(matches.iterator()) {
            public CharacterQuoteHollow getData(int ordinal) {
                return api.getCharacterQuoteHollow(ordinal);
            }
        };
    }

    public Iterable<CharacterQuoteListHollow> findCharacterQuoteListMatches(Object... keys) {
        HollowHashIndexResult matches = idx.findMatches(keys);
        if(matches == null) return Collections.emptySet();

        return new AbstractHollowOrdinalIterable<CharacterQuoteListHollow>(matches.iterator()) {
            public CharacterQuoteListHollow getData(int ordinal) {
                return api.getCharacterQuoteListHollow(ordinal);
            }
        };
    }

    public Iterable<ChunkDurationsStringHollow> findChunkDurationsStringMatches(Object... keys) {
        HollowHashIndexResult matches = idx.findMatches(keys);
        if(matches == null) return Collections.emptySet();

        return new AbstractHollowOrdinalIterable<ChunkDurationsStringHollow>(matches.iterator()) {
            public ChunkDurationsStringHollow getData(int ordinal) {
                return api.getChunkDurationsStringHollow(ordinal);
            }
        };
    }

    public Iterable<CodecPrivateDataStringHollow> findCodecPrivateDataStringMatches(Object... keys) {
        HollowHashIndexResult matches = idx.findMatches(keys);
        if(matches == null) return Collections.emptySet();

        return new AbstractHollowOrdinalIterable<CodecPrivateDataStringHollow>(matches.iterator()) {
            public CodecPrivateDataStringHollow getData(int ordinal) {
                return api.getCodecPrivateDataStringHollow(ordinal);
            }
        };
    }

    public Iterable<DateHollow> findDateMatches(Object... keys) {
        HollowHashIndexResult matches = idx.findMatches(keys);
        if(matches == null) return Collections.emptySet();

        return new AbstractHollowOrdinalIterable<DateHollow>(matches.iterator()) {
            public DateHollow getData(int ordinal) {
                return api.getDateHollow(ordinal);
            }
        };
    }

    public Iterable<DerivativeTagHollow> findDerivativeTagMatches(Object... keys) {
        HollowHashIndexResult matches = idx.findMatches(keys);
        if(matches == null) return Collections.emptySet();

        return new AbstractHollowOrdinalIterable<DerivativeTagHollow>(matches.iterator()) {
            public DerivativeTagHollow getData(int ordinal) {
                return api.getDerivativeTagHollow(ordinal);
            }
        };
    }

    public Iterable<DownloadableIdHollow> findDownloadableIdMatches(Object... keys) {
        HollowHashIndexResult matches = idx.findMatches(keys);
        if(matches == null) return Collections.emptySet();

        return new AbstractHollowOrdinalIterable<DownloadableIdHollow>(matches.iterator()) {
            public DownloadableIdHollow getData(int ordinal) {
                return api.getDownloadableIdHollow(ordinal);
            }
        };
    }

    public Iterable<DownloadableIdListHollow> findDownloadableIdListMatches(Object... keys) {
        HollowHashIndexResult matches = idx.findMatches(keys);
        if(matches == null) return Collections.emptySet();

        return new AbstractHollowOrdinalIterable<DownloadableIdListHollow>(matches.iterator()) {
            public DownloadableIdListHollow getData(int ordinal) {
                return api.getDownloadableIdListHollow(ordinal);
            }
        };
    }

    public Iterable<DrmInfoStringHollow> findDrmInfoStringMatches(Object... keys) {
        HollowHashIndexResult matches = idx.findMatches(keys);
        if(matches == null) return Collections.emptySet();

        return new AbstractHollowOrdinalIterable<DrmInfoStringHollow>(matches.iterator()) {
            public DrmInfoStringHollow getData(int ordinal) {
                return api.getDrmInfoStringHollow(ordinal);
            }
        };
    }

    public Iterable<EpisodeHollow> findEpisodeMatches(Object... keys) {
        HollowHashIndexResult matches = idx.findMatches(keys);
        if(matches == null) return Collections.emptySet();

        return new AbstractHollowOrdinalIterable<EpisodeHollow>(matches.iterator()) {
            public EpisodeHollow getData(int ordinal) {
                return api.getEpisodeHollow(ordinal);
            }
        };
    }

    public Iterable<EpisodeListHollow> findEpisodeListMatches(Object... keys) {
        HollowHashIndexResult matches = idx.findMatches(keys);
        if(matches == null) return Collections.emptySet();

        return new AbstractHollowOrdinalIterable<EpisodeListHollow>(matches.iterator()) {
            public EpisodeListHollow getData(int ordinal) {
                return api.getEpisodeListHollow(ordinal);
            }
        };
    }

    public Iterable<ExplicitDateHollow> findExplicitDateMatches(Object... keys) {
        HollowHashIndexResult matches = idx.findMatches(keys);
        if(matches == null) return Collections.emptySet();

        return new AbstractHollowOrdinalIterable<ExplicitDateHollow>(matches.iterator()) {
            public ExplicitDateHollow getData(int ordinal) {
                return api.getExplicitDateHollow(ordinal);
            }
        };
    }

    public Iterable<ISOCountryHollow> findISOCountryMatches(Object... keys) {
        HollowHashIndexResult matches = idx.findMatches(keys);
        if(matches == null) return Collections.emptySet();

        return new AbstractHollowOrdinalIterable<ISOCountryHollow>(matches.iterator()) {
            public ISOCountryHollow getData(int ordinal) {
                return api.getISOCountryHollow(ordinal);
            }
        };
    }

    public Iterable<ISOCountryListHollow> findISOCountryListMatches(Object... keys) {
        HollowHashIndexResult matches = idx.findMatches(keys);
        if(matches == null) return Collections.emptySet();

        return new AbstractHollowOrdinalIterable<ISOCountryListHollow>(matches.iterator()) {
            public ISOCountryListHollow getData(int ordinal) {
                return api.getISOCountryListHollow(ordinal);
            }
        };
    }

    public Iterable<ISOCountrySetHollow> findISOCountrySetMatches(Object... keys) {
        HollowHashIndexResult matches = idx.findMatches(keys);
        if(matches == null) return Collections.emptySet();

        return new AbstractHollowOrdinalIterable<ISOCountrySetHollow>(matches.iterator()) {
            public ISOCountrySetHollow getData(int ordinal) {
                return api.getISOCountrySetHollow(ordinal);
            }
        };
    }

    public Iterable<ListOfDerivativeTagHollow> findListOfDerivativeTagMatches(Object... keys) {
        HollowHashIndexResult matches = idx.findMatches(keys);
        if(matches == null) return Collections.emptySet();

        return new AbstractHollowOrdinalIterable<ListOfDerivativeTagHollow>(matches.iterator()) {
            public ListOfDerivativeTagHollow getData(int ordinal) {
                return api.getListOfDerivativeTagHollow(ordinal);
            }
        };
    }

    public Iterable<MapKeyHollow> findMapKeyMatches(Object... keys) {
        HollowHashIndexResult matches = idx.findMatches(keys);
        if(matches == null) return Collections.emptySet();

        return new AbstractHollowOrdinalIterable<MapKeyHollow>(matches.iterator()) {
            public MapKeyHollow getData(int ordinal) {
                return api.getMapKeyHollow(ordinal);
            }
        };
    }

    public Iterable<MapOfFlagsFirstDisplayDatesHollow> findMapOfFlagsFirstDisplayDatesMatches(Object... keys) {
        HollowHashIndexResult matches = idx.findMatches(keys);
        if(matches == null) return Collections.emptySet();

        return new AbstractHollowOrdinalIterable<MapOfFlagsFirstDisplayDatesHollow>(matches.iterator()) {
            public MapOfFlagsFirstDisplayDatesHollow getData(int ordinal) {
                return api.getMapOfFlagsFirstDisplayDatesHollow(ordinal);
            }
        };
    }

<<<<<<< HEAD
=======
    public Iterable<FlagsHollow> findFlagsMatches(Object... keys) {
        HollowHashIndexResult matches = idx.findMatches(keys);
        if(matches == null) return Collections.emptySet();

        return new AbstractHollowOrdinalIterable<FlagsHollow>(matches.iterator()) {
            public FlagsHollow getData(int ordinal) {
                return api.getFlagsHollow(ordinal);
            }
        };
    }

>>>>>>> d64865be
    public Iterable<PersonCharacterHollow> findPersonCharacterMatches(Object... keys) {
        HollowHashIndexResult matches = idx.findMatches(keys);
        if(matches == null) return Collections.emptySet();

        return new AbstractHollowOrdinalIterable<PersonCharacterHollow>(matches.iterator()) {
            public PersonCharacterHollow getData(int ordinal) {
                return api.getPersonCharacterHollow(ordinal);
            }
        };
    }

    public Iterable<CharacterListHollow> findCharacterListMatches(Object... keys) {
        HollowHashIndexResult matches = idx.findMatches(keys);
        if(matches == null) return Collections.emptySet();

        return new AbstractHollowOrdinalIterable<CharacterListHollow>(matches.iterator()) {
            public CharacterListHollow getData(int ordinal) {
                return api.getCharacterListHollow(ordinal);
            }
        };
    }

    public Iterable<MovieCharacterPersonHollow> findMovieCharacterPersonMatches(Object... keys) {
        HollowHashIndexResult matches = idx.findMatches(keys);
        if(matches == null) return Collections.emptySet();

        return new AbstractHollowOrdinalIterable<MovieCharacterPersonHollow>(matches.iterator()) {
            public MovieCharacterPersonHollow getData(int ordinal) {
                return api.getMovieCharacterPersonHollow(ordinal);
            }
        };
    }

    public Iterable<PersonVideoAliasIdHollow> findPersonVideoAliasIdMatches(Object... keys) {
        HollowHashIndexResult matches = idx.findMatches(keys);
        if(matches == null) return Collections.emptySet();

        return new AbstractHollowOrdinalIterable<PersonVideoAliasIdHollow>(matches.iterator()) {
            public PersonVideoAliasIdHollow getData(int ordinal) {
                return api.getPersonVideoAliasIdHollow(ordinal);
            }
        };
    }

    public Iterable<PersonVideoAliasIdsListHollow> findPersonVideoAliasIdsListMatches(Object... keys) {
        HollowHashIndexResult matches = idx.findMatches(keys);
        if(matches == null) return Collections.emptySet();

        return new AbstractHollowOrdinalIterable<PersonVideoAliasIdsListHollow>(matches.iterator()) {
            public PersonVideoAliasIdsListHollow getData(int ordinal) {
                return api.getPersonVideoAliasIdsListHollow(ordinal);
            }
        };
    }

    public Iterable<PersonVideoRoleHollow> findPersonVideoRoleMatches(Object... keys) {
        HollowHashIndexResult matches = idx.findMatches(keys);
        if(matches == null) return Collections.emptySet();

        return new AbstractHollowOrdinalIterable<PersonVideoRoleHollow>(matches.iterator()) {
            public PersonVideoRoleHollow getData(int ordinal) {
                return api.getPersonVideoRoleHollow(ordinal);
            }
        };
    }

    public Iterable<PersonVideoRolesListHollow> findPersonVideoRolesListMatches(Object... keys) {
        HollowHashIndexResult matches = idx.findMatches(keys);
        if(matches == null) return Collections.emptySet();

        return new AbstractHollowOrdinalIterable<PersonVideoRolesListHollow>(matches.iterator()) {
            public PersonVideoRolesListHollow getData(int ordinal) {
                return api.getPersonVideoRolesListHollow(ordinal);
            }
        };
    }

    public Iterable<PersonVideoHollow> findPersonVideoMatches(Object... keys) {
        HollowHashIndexResult matches = idx.findMatches(keys);
        if(matches == null) return Collections.emptySet();

        return new AbstractHollowOrdinalIterable<PersonVideoHollow>(matches.iterator()) {
            public PersonVideoHollow getData(int ordinal) {
                return api.getPersonVideoHollow(ordinal);
            }
        };
    }

<<<<<<< HEAD
=======
    public Iterable<RightsAssetSetIdHollow> findRightsAssetSetIdMatches(Object... keys) {
        HollowHashIndexResult matches = idx.findMatches(keys);
        if(matches == null) return Collections.emptySet();

        return new AbstractHollowOrdinalIterable<RightsAssetSetIdHollow>(matches.iterator()) {
            public RightsAssetSetIdHollow getData(int ordinal) {
                return api.getRightsAssetSetIdHollow(ordinal);
            }
        };
    }

>>>>>>> d64865be
    public Iterable<RightsContractPackageHollow> findRightsContractPackageMatches(Object... keys) {
        HollowHashIndexResult matches = idx.findMatches(keys);
        if(matches == null) return Collections.emptySet();

        return new AbstractHollowOrdinalIterable<RightsContractPackageHollow>(matches.iterator()) {
            public RightsContractPackageHollow getData(int ordinal) {
                return api.getRightsContractPackageHollow(ordinal);
            }
        };
    }

    public Iterable<ListOfRightsContractPackageHollow> findListOfRightsContractPackageMatches(Object... keys) {
        HollowHashIndexResult matches = idx.findMatches(keys);
        if(matches == null) return Collections.emptySet();

        return new AbstractHollowOrdinalIterable<ListOfRightsContractPackageHollow>(matches.iterator()) {
            public ListOfRightsContractPackageHollow getData(int ordinal) {
                return api.getListOfRightsContractPackageHollow(ordinal);
            }
        };
    }

<<<<<<< HEAD
=======
    public Iterable<RightsWindowContractHollow> findRightsWindowContractMatches(Object... keys) {
        HollowHashIndexResult matches = idx.findMatches(keys);
        if(matches == null) return Collections.emptySet();

        return new AbstractHollowOrdinalIterable<RightsWindowContractHollow>(matches.iterator()) {
            public RightsWindowContractHollow getData(int ordinal) {
                return api.getRightsWindowContractHollow(ordinal);
            }
        };
    }

    public Iterable<ListOfRightsWindowContractHollow> findListOfRightsWindowContractMatches(Object... keys) {
        HollowHashIndexResult matches = idx.findMatches(keys);
        if(matches == null) return Collections.emptySet();

        return new AbstractHollowOrdinalIterable<ListOfRightsWindowContractHollow>(matches.iterator()) {
            public ListOfRightsWindowContractHollow getData(int ordinal) {
                return api.getListOfRightsWindowContractHollow(ordinal);
            }
        };
    }

    public Iterable<RightsWindowHollow> findRightsWindowMatches(Object... keys) {
        HollowHashIndexResult matches = idx.findMatches(keys);
        if(matches == null) return Collections.emptySet();

        return new AbstractHollowOrdinalIterable<RightsWindowHollow>(matches.iterator()) {
            public RightsWindowHollow getData(int ordinal) {
                return api.getRightsWindowHollow(ordinal);
            }
        };
    }

    public Iterable<ListOfRightsWindowHollow> findListOfRightsWindowMatches(Object... keys) {
        HollowHashIndexResult matches = idx.findMatches(keys);
        if(matches == null) return Collections.emptySet();

        return new AbstractHollowOrdinalIterable<ListOfRightsWindowHollow>(matches.iterator()) {
            public ListOfRightsWindowHollow getData(int ordinal) {
                return api.getListOfRightsWindowHollow(ordinal);
            }
        };
    }

>>>>>>> d64865be
    public Iterable<RolloutPhaseWindowHollow> findRolloutPhaseWindowMatches(Object... keys) {
        HollowHashIndexResult matches = idx.findMatches(keys);
        if(matches == null) return Collections.emptySet();

        return new AbstractHollowOrdinalIterable<RolloutPhaseWindowHollow>(matches.iterator()) {
            public RolloutPhaseWindowHollow getData(int ordinal) {
                return api.getRolloutPhaseWindowHollow(ordinal);
            }
        };
    }

    public Iterable<RolloutPhaseWindowMapHollow> findRolloutPhaseWindowMapMatches(Object... keys) {
        HollowHashIndexResult matches = idx.findMatches(keys);
        if(matches == null) return Collections.emptySet();

        return new AbstractHollowOrdinalIterable<RolloutPhaseWindowMapHollow>(matches.iterator()) {
            public RolloutPhaseWindowMapHollow getData(int ordinal) {
                return api.getRolloutPhaseWindowMapHollow(ordinal);
            }
        };
    }

    public Iterable<SeasonHollow> findSeasonMatches(Object... keys) {
        HollowHashIndexResult matches = idx.findMatches(keys);
        if(matches == null) return Collections.emptySet();

        return new AbstractHollowOrdinalIterable<SeasonHollow>(matches.iterator()) {
            public SeasonHollow getData(int ordinal) {
                return api.getSeasonHollow(ordinal);
            }
        };
    }

    public Iterable<SeasonListHollow> findSeasonListMatches(Object... keys) {
        HollowHashIndexResult matches = idx.findMatches(keys);
        if(matches == null) return Collections.emptySet();

        return new AbstractHollowOrdinalIterable<SeasonListHollow>(matches.iterator()) {
            public SeasonListHollow getData(int ordinal) {
                return api.getSeasonListHollow(ordinal);
            }
        };
    }

    public Iterable<ShowMemberTypeHollow> findShowMemberTypeMatches(Object... keys) {
        HollowHashIndexResult matches = idx.findMatches(keys);
        if(matches == null) return Collections.emptySet();

        return new AbstractHollowOrdinalIterable<ShowMemberTypeHollow>(matches.iterator()) {
            public ShowMemberTypeHollow getData(int ordinal) {
                return api.getShowMemberTypeHollow(ordinal);
            }
        };
    }

    public Iterable<ShowMemberTypeListHollow> findShowMemberTypeListMatches(Object... keys) {
        HollowHashIndexResult matches = idx.findMatches(keys);
        if(matches == null) return Collections.emptySet();

        return new AbstractHollowOrdinalIterable<ShowMemberTypeListHollow>(matches.iterator()) {
            public ShowMemberTypeListHollow getData(int ordinal) {
                return api.getShowMemberTypeListHollow(ordinal);
            }
        };
    }

    public Iterable<ShowCountryLabelHollow> findShowCountryLabelMatches(Object... keys) {
        HollowHashIndexResult matches = idx.findMatches(keys);
        if(matches == null) return Collections.emptySet();

        return new AbstractHollowOrdinalIterable<ShowCountryLabelHollow>(matches.iterator()) {
            public ShowCountryLabelHollow getData(int ordinal) {
                return api.getShowCountryLabelHollow(ordinal);
            }
        };
    }

    public Iterable<ShowSeasonEpisodeHollow> findShowSeasonEpisodeMatches(Object... keys) {
        HollowHashIndexResult matches = idx.findMatches(keys);
        if(matches == null) return Collections.emptySet();

        return new AbstractHollowOrdinalIterable<ShowSeasonEpisodeHollow>(matches.iterator()) {
            public ShowSeasonEpisodeHollow getData(int ordinal) {
                return api.getShowSeasonEpisodeHollow(ordinal);
            }
        };
    }

    public Iterable<StreamAssetMetadataHollow> findStreamAssetMetadataMatches(Object... keys) {
        HollowHashIndexResult matches = idx.findMatches(keys);
        if(matches == null) return Collections.emptySet();

        return new AbstractHollowOrdinalIterable<StreamAssetMetadataHollow>(matches.iterator()) {
            public StreamAssetMetadataHollow getData(int ordinal) {
                return api.getStreamAssetMetadataHollow(ordinal);
            }
        };
    }

    public Iterable<StreamBoxInfoKeyHollow> findStreamBoxInfoKeyMatches(Object... keys) {
        HollowHashIndexResult matches = idx.findMatches(keys);
        if(matches == null) return Collections.emptySet();

        return new AbstractHollowOrdinalIterable<StreamBoxInfoKeyHollow>(matches.iterator()) {
            public StreamBoxInfoKeyHollow getData(int ordinal) {
                return api.getStreamBoxInfoKeyHollow(ordinal);
            }
        };
    }

    public Iterable<StreamBoxInfoHollow> findStreamBoxInfoMatches(Object... keys) {
        HollowHashIndexResult matches = idx.findMatches(keys);
        if(matches == null) return Collections.emptySet();

        return new AbstractHollowOrdinalIterable<StreamBoxInfoHollow>(matches.iterator()) {
            public StreamBoxInfoHollow getData(int ordinal) {
                return api.getStreamBoxInfoHollow(ordinal);
            }
        };
    }

    public Iterable<SetOfStreamBoxInfoHollow> findSetOfStreamBoxInfoMatches(Object... keys) {
        HollowHashIndexResult matches = idx.findMatches(keys);
        if(matches == null) return Collections.emptySet();

        return new AbstractHollowOrdinalIterable<SetOfStreamBoxInfoHollow>(matches.iterator()) {
            public SetOfStreamBoxInfoHollow getData(int ordinal) {
                return api.getSetOfStreamBoxInfoHollow(ordinal);
            }
        };
    }

    public Iterable<DashStreamHeaderDataHollow> findDashStreamHeaderDataMatches(Object... keys) {
        HollowHashIndexResult matches = idx.findMatches(keys);
        if(matches == null) return Collections.emptySet();

        return new AbstractHollowOrdinalIterable<DashStreamHeaderDataHollow>(matches.iterator()) {
            public DashStreamHeaderDataHollow getData(int ordinal) {
                return api.getDashStreamHeaderDataHollow(ordinal);
            }
        };
    }

    public Iterable<StreamDimensionsHollow> findStreamDimensionsMatches(Object... keys) {
        HollowHashIndexResult matches = idx.findMatches(keys);
        if(matches == null) return Collections.emptySet();

        return new AbstractHollowOrdinalIterable<StreamDimensionsHollow>(matches.iterator()) {
            public StreamDimensionsHollow getData(int ordinal) {
                return api.getStreamDimensionsHollow(ordinal);
            }
        };
    }

    public Iterable<StreamFileIdentificationHollow> findStreamFileIdentificationMatches(Object... keys) {
        HollowHashIndexResult matches = idx.findMatches(keys);
        if(matches == null) return Collections.emptySet();

        return new AbstractHollowOrdinalIterable<StreamFileIdentificationHollow>(matches.iterator()) {
            public StreamFileIdentificationHollow getData(int ordinal) {
                return api.getStreamFileIdentificationHollow(ordinal);
            }
        };
    }

    public Iterable<StreamProfileIdHollow> findStreamProfileIdMatches(Object... keys) {
        HollowHashIndexResult matches = idx.findMatches(keys);
        if(matches == null) return Collections.emptySet();

        return new AbstractHollowOrdinalIterable<StreamProfileIdHollow>(matches.iterator()) {
            public StreamProfileIdHollow getData(int ordinal) {
                return api.getStreamProfileIdHollow(ordinal);
            }
        };
    }

    public Iterable<StreamProfileIdListHollow> findStreamProfileIdListMatches(Object... keys) {
        HollowHashIndexResult matches = idx.findMatches(keys);
        if(matches == null) return Collections.emptySet();

        return new AbstractHollowOrdinalIterable<StreamProfileIdListHollow>(matches.iterator()) {
            public StreamProfileIdListHollow getData(int ordinal) {
                return api.getStreamProfileIdListHollow(ordinal);
            }
        };
    }

    public Iterable<StringHollow> findStringMatches(Object... keys) {
        HollowHashIndexResult matches = idx.findMatches(keys);
        if(matches == null) return Collections.emptySet();

        return new AbstractHollowOrdinalIterable<StringHollow>(matches.iterator()) {
            public StringHollow getData(int ordinal) {
                return api.getStringHollow(ordinal);
            }
        };
    }

    public Iterable<AbsoluteScheduleHollow> findAbsoluteScheduleMatches(Object... keys) {
        HollowHashIndexResult matches = idx.findMatches(keys);
        if(matches == null) return Collections.emptySet();

        return new AbstractHollowOrdinalIterable<AbsoluteScheduleHollow>(matches.iterator()) {
            public AbsoluteScheduleHollow getData(int ordinal) {
                return api.getAbsoluteScheduleHollow(ordinal);
            }
        };
    }

    public Iterable<ArtWorkImageTypeHollow> findArtWorkImageTypeMatches(Object... keys) {
        HollowHashIndexResult matches = idx.findMatches(keys);
        if(matches == null) return Collections.emptySet();

        return new AbstractHollowOrdinalIterable<ArtWorkImageTypeHollow>(matches.iterator()) {
            public ArtWorkImageTypeHollow getData(int ordinal) {
                return api.getArtWorkImageTypeHollow(ordinal);
            }
        };
    }

    public Iterable<ArtworkRecipeHollow> findArtworkRecipeMatches(Object... keys) {
        HollowHashIndexResult matches = idx.findMatches(keys);
        if(matches == null) return Collections.emptySet();

        return new AbstractHollowOrdinalIterable<ArtworkRecipeHollow>(matches.iterator()) {
            public ArtworkRecipeHollow getData(int ordinal) {
                return api.getArtworkRecipeHollow(ordinal);
            }
        };
    }

    public Iterable<AudioStreamInfoHollow> findAudioStreamInfoMatches(Object... keys) {
        HollowHashIndexResult matches = idx.findMatches(keys);
        if(matches == null) return Collections.emptySet();

        return new AbstractHollowOrdinalIterable<AudioStreamInfoHollow>(matches.iterator()) {
            public AudioStreamInfoHollow getData(int ordinal) {
                return api.getAudioStreamInfoHollow(ordinal);
            }
        };
    }

    public Iterable<CSMReviewHollow> findCSMReviewMatches(Object... keys) {
        HollowHashIndexResult matches = idx.findMatches(keys);
        if(matches == null) return Collections.emptySet();

        return new AbstractHollowOrdinalIterable<CSMReviewHollow>(matches.iterator()) {
            public CSMReviewHollow getData(int ordinal) {
                return api.getCSMReviewHollow(ordinal);
            }
        };
    }

    public Iterable<CacheDeploymentIntentHollow> findCacheDeploymentIntentMatches(Object... keys) {
        HollowHashIndexResult matches = idx.findMatches(keys);
        if(matches == null) return Collections.emptySet();

        return new AbstractHollowOrdinalIterable<CacheDeploymentIntentHollow>(matches.iterator()) {
            public CacheDeploymentIntentHollow getData(int ordinal) {
                return api.getCacheDeploymentIntentHollow(ordinal);
            }
        };
    }

    public Iterable<CdnHollow> findCdnMatches(Object... keys) {
        HollowHashIndexResult matches = idx.findMatches(keys);
        if(matches == null) return Collections.emptySet();

        return new AbstractHollowOrdinalIterable<CdnHollow>(matches.iterator()) {
            public CdnHollow getData(int ordinal) {
                return api.getCdnHollow(ordinal);
            }
        };
    }

    public Iterable<CdnDeploymentHollow> findCdnDeploymentMatches(Object... keys) {
        HollowHashIndexResult matches = idx.findMatches(keys);
        if(matches == null) return Collections.emptySet();

        return new AbstractHollowOrdinalIterable<CdnDeploymentHollow>(matches.iterator()) {
            public CdnDeploymentHollow getData(int ordinal) {
                return api.getCdnDeploymentHollow(ordinal);
            }
        };
    }

    public Iterable<CdnDeploymentSetHollow> findCdnDeploymentSetMatches(Object... keys) {
        HollowHashIndexResult matches = idx.findMatches(keys);
        if(matches == null) return Collections.emptySet();

        return new AbstractHollowOrdinalIterable<CdnDeploymentSetHollow>(matches.iterator()) {
            public CdnDeploymentSetHollow getData(int ordinal) {
                return api.getCdnDeploymentSetHollow(ordinal);
            }
        };
    }

    public Iterable<CertificationSystemRatingHollow> findCertificationSystemRatingMatches(Object... keys) {
        HollowHashIndexResult matches = idx.findMatches(keys);
        if(matches == null) return Collections.emptySet();

        return new AbstractHollowOrdinalIterable<CertificationSystemRatingHollow>(matches.iterator()) {
            public CertificationSystemRatingHollow getData(int ordinal) {
                return api.getCertificationSystemRatingHollow(ordinal);
            }
        };
    }

    public Iterable<CertificationSystemRatingListHollow> findCertificationSystemRatingListMatches(Object... keys) {
        HollowHashIndexResult matches = idx.findMatches(keys);
        if(matches == null) return Collections.emptySet();

        return new AbstractHollowOrdinalIterable<CertificationSystemRatingListHollow>(matches.iterator()) {
            public CertificationSystemRatingListHollow getData(int ordinal) {
                return api.getCertificationSystemRatingListHollow(ordinal);
            }
        };
    }

    public Iterable<CertificationSystemHollow> findCertificationSystemMatches(Object... keys) {
        HollowHashIndexResult matches = idx.findMatches(keys);
        if(matches == null) return Collections.emptySet();

        return new AbstractHollowOrdinalIterable<CertificationSystemHollow>(matches.iterator()) {
            public CertificationSystemHollow getData(int ordinal) {
                return api.getCertificationSystemHollow(ordinal);
            }
        };
    }

    public Iterable<CharacterElementsHollow> findCharacterElementsMatches(Object... keys) {
        HollowHashIndexResult matches = idx.findMatches(keys);
        if(matches == null) return Collections.emptySet();

        return new AbstractHollowOrdinalIterable<CharacterElementsHollow>(matches.iterator()) {
            public CharacterElementsHollow getData(int ordinal) {
                return api.getCharacterElementsHollow(ordinal);
            }
        };
    }

    public Iterable<CharacterHollow> findCharacterMatches(Object... keys) {
        HollowHashIndexResult matches = idx.findMatches(keys);
        if(matches == null) return Collections.emptySet();

        return new AbstractHollowOrdinalIterable<CharacterHollow>(matches.iterator()) {
            public CharacterHollow getData(int ordinal) {
                return api.getCharacterHollow(ordinal);
            }
        };
    }

    public Iterable<DamMerchStillsMomentHollow> findDamMerchStillsMomentMatches(Object... keys) {
        HollowHashIndexResult matches = idx.findMatches(keys);
        if(matches == null) return Collections.emptySet();

        return new AbstractHollowOrdinalIterable<DamMerchStillsMomentHollow>(matches.iterator()) {
            public DamMerchStillsMomentHollow getData(int ordinal) {
                return api.getDamMerchStillsMomentHollow(ordinal);
            }
        };
    }

    public Iterable<DamMerchStillsHollow> findDamMerchStillsMatches(Object... keys) {
        HollowHashIndexResult matches = idx.findMatches(keys);
        if(matches == null) return Collections.emptySet();

        return new AbstractHollowOrdinalIterable<DamMerchStillsHollow>(matches.iterator()) {
            public DamMerchStillsHollow getData(int ordinal) {
                return api.getDamMerchStillsHollow(ordinal);
            }
        };
    }

    public Iterable<DisallowedSubtitleLangCodeHollow> findDisallowedSubtitleLangCodeMatches(Object... keys) {
        HollowHashIndexResult matches = idx.findMatches(keys);
        if(matches == null) return Collections.emptySet();

        return new AbstractHollowOrdinalIterable<DisallowedSubtitleLangCodeHollow>(matches.iterator()) {
            public DisallowedSubtitleLangCodeHollow getData(int ordinal) {
                return api.getDisallowedSubtitleLangCodeHollow(ordinal);
            }
        };
    }

    public Iterable<DisallowedSubtitleLangCodesListHollow> findDisallowedSubtitleLangCodesListMatches(Object... keys) {
        HollowHashIndexResult matches = idx.findMatches(keys);
        if(matches == null) return Collections.emptySet();

        return new AbstractHollowOrdinalIterable<DisallowedSubtitleLangCodesListHollow>(matches.iterator()) {
            public DisallowedSubtitleLangCodesListHollow getData(int ordinal) {
                return api.getDisallowedSubtitleLangCodesListHollow(ordinal);
            }
        };
    }

    public Iterable<DisallowedAssetBundleHollow> findDisallowedAssetBundleMatches(Object... keys) {
        HollowHashIndexResult matches = idx.findMatches(keys);
        if(matches == null) return Collections.emptySet();

        return new AbstractHollowOrdinalIterable<DisallowedAssetBundleHollow>(matches.iterator()) {
            public DisallowedAssetBundleHollow getData(int ordinal) {
                return api.getDisallowedAssetBundleHollow(ordinal);
            }
        };
    }

    public Iterable<DisallowedAssetBundlesListHollow> findDisallowedAssetBundlesListMatches(Object... keys) {
        HollowHashIndexResult matches = idx.findMatches(keys);
        if(matches == null) return Collections.emptySet();

        return new AbstractHollowOrdinalIterable<DisallowedAssetBundlesListHollow>(matches.iterator()) {
            public DisallowedAssetBundlesListHollow getData(int ordinal) {
                return api.getDisallowedAssetBundlesListHollow(ordinal);
            }
        };
    }

    public Iterable<ContractHollow> findContractMatches(Object... keys) {
        HollowHashIndexResult matches = idx.findMatches(keys);
        if(matches == null) return Collections.emptySet();

        return new AbstractHollowOrdinalIterable<ContractHollow>(matches.iterator()) {
            public ContractHollow getData(int ordinal) {
                return api.getContractHollow(ordinal);
            }
        };
    }

    public Iterable<DrmHeaderInfoHollow> findDrmHeaderInfoMatches(Object... keys) {
        HollowHashIndexResult matches = idx.findMatches(keys);
        if(matches == null) return Collections.emptySet();

        return new AbstractHollowOrdinalIterable<DrmHeaderInfoHollow>(matches.iterator()) {
            public DrmHeaderInfoHollow getData(int ordinal) {
                return api.getDrmHeaderInfoHollow(ordinal);
            }
        };
    }

    public Iterable<DrmHeaderInfoListHollow> findDrmHeaderInfoListMatches(Object... keys) {
        HollowHashIndexResult matches = idx.findMatches(keys);
        if(matches == null) return Collections.emptySet();

        return new AbstractHollowOrdinalIterable<DrmHeaderInfoListHollow>(matches.iterator()) {
            public DrmHeaderInfoListHollow getData(int ordinal) {
                return api.getDrmHeaderInfoListHollow(ordinal);
            }
        };
    }

    public Iterable<DrmSystemIdentifiersHollow> findDrmSystemIdentifiersMatches(Object... keys) {
        HollowHashIndexResult matches = idx.findMatches(keys);
        if(matches == null) return Collections.emptySet();

        return new AbstractHollowOrdinalIterable<DrmSystemIdentifiersHollow>(matches.iterator()) {
            public DrmSystemIdentifiersHollow getData(int ordinal) {
                return api.getDrmSystemIdentifiersHollow(ordinal);
            }
        };
    }

    public Iterable<IPLArtworkDerivativeHollow> findIPLArtworkDerivativeMatches(Object... keys) {
        HollowHashIndexResult matches = idx.findMatches(keys);
        if(matches == null) return Collections.emptySet();

        return new AbstractHollowOrdinalIterable<IPLArtworkDerivativeHollow>(matches.iterator()) {
            public IPLArtworkDerivativeHollow getData(int ordinal) {
                return api.getIPLArtworkDerivativeHollow(ordinal);
            }
        };
    }

    public Iterable<IPLDerivativeSetHollow> findIPLDerivativeSetMatches(Object... keys) {
        HollowHashIndexResult matches = idx.findMatches(keys);
        if(matches == null) return Collections.emptySet();

        return new AbstractHollowOrdinalIterable<IPLDerivativeSetHollow>(matches.iterator()) {
            public IPLDerivativeSetHollow getData(int ordinal) {
                return api.getIPLDerivativeSetHollow(ordinal);
            }
        };
    }

    public Iterable<IPLDerivativeGroupHollow> findIPLDerivativeGroupMatches(Object... keys) {
        HollowHashIndexResult matches = idx.findMatches(keys);
        if(matches == null) return Collections.emptySet();

        return new AbstractHollowOrdinalIterable<IPLDerivativeGroupHollow>(matches.iterator()) {
            public IPLDerivativeGroupHollow getData(int ordinal) {
                return api.getIPLDerivativeGroupHollow(ordinal);
            }
        };
    }

    public Iterable<IPLDerivativeGroupSetHollow> findIPLDerivativeGroupSetMatches(Object... keys) {
        HollowHashIndexResult matches = idx.findMatches(keys);
        if(matches == null) return Collections.emptySet();

        return new AbstractHollowOrdinalIterable<IPLDerivativeGroupSetHollow>(matches.iterator()) {
            public IPLDerivativeGroupSetHollow getData(int ordinal) {
                return api.getIPLDerivativeGroupSetHollow(ordinal);
            }
        };
    }

    public Iterable<IPLArtworkDerivativeSetHollow> findIPLArtworkDerivativeSetMatches(Object... keys) {
        HollowHashIndexResult matches = idx.findMatches(keys);
        if(matches == null) return Collections.emptySet();

        return new AbstractHollowOrdinalIterable<IPLArtworkDerivativeSetHollow>(matches.iterator()) {
            public IPLArtworkDerivativeSetHollow getData(int ordinal) {
                return api.getIPLArtworkDerivativeSetHollow(ordinal);
            }
        };
    }

    public Iterable<ImageStreamInfoHollow> findImageStreamInfoMatches(Object... keys) {
        HollowHashIndexResult matches = idx.findMatches(keys);
        if(matches == null) return Collections.emptySet();

        return new AbstractHollowOrdinalIterable<ImageStreamInfoHollow>(matches.iterator()) {
            public ImageStreamInfoHollow getData(int ordinal) {
                return api.getImageStreamInfoHollow(ordinal);
            }
        };
    }

    public Iterable<ListOfContractHollow> findListOfContractMatches(Object... keys) {
        HollowHashIndexResult matches = idx.findMatches(keys);
        if(matches == null) return Collections.emptySet();

        return new AbstractHollowOrdinalIterable<ListOfContractHollow>(matches.iterator()) {
            public ListOfContractHollow getData(int ordinal) {
                return api.getListOfContractHollow(ordinal);
            }
        };
    }

    public Iterable<ContractsHollow> findContractsMatches(Object... keys) {
        HollowHashIndexResult matches = idx.findMatches(keys);
        if(matches == null) return Collections.emptySet();

        return new AbstractHollowOrdinalIterable<ContractsHollow>(matches.iterator()) {
            public ContractsHollow getData(int ordinal) {
                return api.getContractsHollow(ordinal);
            }
        };
    }

    public Iterable<ListOfPackageTagsHollow> findListOfPackageTagsMatches(Object... keys) {
        HollowHashIndexResult matches = idx.findMatches(keys);
        if(matches == null) return Collections.emptySet();

        return new AbstractHollowOrdinalIterable<ListOfPackageTagsHollow>(matches.iterator()) {
            public ListOfPackageTagsHollow getData(int ordinal) {
                return api.getListOfPackageTagsHollow(ordinal);
            }
        };
    }

    public Iterable<DeployablePackagesHollow> findDeployablePackagesMatches(Object... keys) {
        HollowHashIndexResult matches = idx.findMatches(keys);
        if(matches == null) return Collections.emptySet();

        return new AbstractHollowOrdinalIterable<DeployablePackagesHollow>(matches.iterator()) {
            public DeployablePackagesHollow getData(int ordinal) {
                return api.getDeployablePackagesHollow(ordinal);
            }
        };
    }

    public Iterable<ListOfStringHollow> findListOfStringMatches(Object... keys) {
        HollowHashIndexResult matches = idx.findMatches(keys);
        if(matches == null) return Collections.emptySet();

        return new AbstractHollowOrdinalIterable<ListOfStringHollow>(matches.iterator()) {
            public ListOfStringHollow getData(int ordinal) {
                return api.getListOfStringHollow(ordinal);
            }
        };
    }

    public Iterable<LocaleTerritoryCodeHollow> findLocaleTerritoryCodeMatches(Object... keys) {
        HollowHashIndexResult matches = idx.findMatches(keys);
        if(matches == null) return Collections.emptySet();

        return new AbstractHollowOrdinalIterable<LocaleTerritoryCodeHollow>(matches.iterator()) {
            public LocaleTerritoryCodeHollow getData(int ordinal) {
                return api.getLocaleTerritoryCodeHollow(ordinal);
            }
        };
    }

    public Iterable<LocaleTerritoryCodeListHollow> findLocaleTerritoryCodeListMatches(Object... keys) {
        HollowHashIndexResult matches = idx.findMatches(keys);
        if(matches == null) return Collections.emptySet();

        return new AbstractHollowOrdinalIterable<LocaleTerritoryCodeListHollow>(matches.iterator()) {
            public LocaleTerritoryCodeListHollow getData(int ordinal) {
                return api.getLocaleTerritoryCodeListHollow(ordinal);
            }
        };
    }

    public Iterable<MasterScheduleHollow> findMasterScheduleMatches(Object... keys) {
        HollowHashIndexResult matches = idx.findMatches(keys);
        if(matches == null) return Collections.emptySet();

        return new AbstractHollowOrdinalIterable<MasterScheduleHollow>(matches.iterator()) {
            public MasterScheduleHollow getData(int ordinal) {
                return api.getMasterScheduleHollow(ordinal);
            }
        };
    }

    public Iterable<MultiValuePassthroughMapHollow> findMultiValuePassthroughMapMatches(Object... keys) {
        HollowHashIndexResult matches = idx.findMatches(keys);
        if(matches == null) return Collections.emptySet();

        return new AbstractHollowOrdinalIterable<MultiValuePassthroughMapHollow>(matches.iterator()) {
            public MultiValuePassthroughMapHollow getData(int ordinal) {
                return api.getMultiValuePassthroughMapHollow(ordinal);
            }
        };
    }

    public Iterable<OriginServerHollow> findOriginServerMatches(Object... keys) {
        HollowHashIndexResult matches = idx.findMatches(keys);
        if(matches == null) return Collections.emptySet();

        return new AbstractHollowOrdinalIterable<OriginServerHollow>(matches.iterator()) {
            public OriginServerHollow getData(int ordinal) {
                return api.getOriginServerHollow(ordinal);
            }
        };
    }

    public Iterable<OverrideScheduleHollow> findOverrideScheduleMatches(Object... keys) {
        HollowHashIndexResult matches = idx.findMatches(keys);
        if(matches == null) return Collections.emptySet();

        return new AbstractHollowOrdinalIterable<OverrideScheduleHollow>(matches.iterator()) {
            public OverrideScheduleHollow getData(int ordinal) {
                return api.getOverrideScheduleHollow(ordinal);
            }
        };
    }

    public Iterable<PackageDrmInfoHollow> findPackageDrmInfoMatches(Object... keys) {
        HollowHashIndexResult matches = idx.findMatches(keys);
        if(matches == null) return Collections.emptySet();

        return new AbstractHollowOrdinalIterable<PackageDrmInfoHollow>(matches.iterator()) {
            public PackageDrmInfoHollow getData(int ordinal) {
                return api.getPackageDrmInfoHollow(ordinal);
            }
        };
    }

    public Iterable<PackageDrmInfoListHollow> findPackageDrmInfoListMatches(Object... keys) {
        HollowHashIndexResult matches = idx.findMatches(keys);
        if(matches == null) return Collections.emptySet();

        return new AbstractHollowOrdinalIterable<PackageDrmInfoListHollow>(matches.iterator()) {
            public PackageDrmInfoListHollow getData(int ordinal) {
                return api.getPackageDrmInfoListHollow(ordinal);
            }
        };
    }

    public Iterable<PackageMomentHollow> findPackageMomentMatches(Object... keys) {
        HollowHashIndexResult matches = idx.findMatches(keys);
        if(matches == null) return Collections.emptySet();

        return new AbstractHollowOrdinalIterable<PackageMomentHollow>(matches.iterator()) {
            public PackageMomentHollow getData(int ordinal) {
                return api.getPackageMomentHollow(ordinal);
            }
        };
    }

    public Iterable<PackageMomentListHollow> findPackageMomentListMatches(Object... keys) {
        HollowHashIndexResult matches = idx.findMatches(keys);
        if(matches == null) return Collections.emptySet();

        return new AbstractHollowOrdinalIterable<PackageMomentListHollow>(matches.iterator()) {
            public PackageMomentListHollow getData(int ordinal) {
                return api.getPackageMomentListHollow(ordinal);
            }
        };
    }

    public Iterable<PhaseTagHollow> findPhaseTagMatches(Object... keys) {
        HollowHashIndexResult matches = idx.findMatches(keys);
        if(matches == null) return Collections.emptySet();

        return new AbstractHollowOrdinalIterable<PhaseTagHollow>(matches.iterator()) {
            public PhaseTagHollow getData(int ordinal) {
                return api.getPhaseTagHollow(ordinal);
            }
        };
    }

    public Iterable<PhaseTagListHollow> findPhaseTagListMatches(Object... keys) {
        HollowHashIndexResult matches = idx.findMatches(keys);
        if(matches == null) return Collections.emptySet();

        return new AbstractHollowOrdinalIterable<PhaseTagListHollow>(matches.iterator()) {
            public PhaseTagListHollow getData(int ordinal) {
                return api.getPhaseTagListHollow(ordinal);
            }
        };
    }

    public Iterable<ProtectionTypesHollow> findProtectionTypesMatches(Object... keys) {
        HollowHashIndexResult matches = idx.findMatches(keys);
        if(matches == null) return Collections.emptySet();

        return new AbstractHollowOrdinalIterable<ProtectionTypesHollow>(matches.iterator()) {
            public ProtectionTypesHollow getData(int ordinal) {
                return api.getProtectionTypesHollow(ordinal);
            }
        };
    }

    public Iterable<ReleaseDateHollow> findReleaseDateMatches(Object... keys) {
        HollowHashIndexResult matches = idx.findMatches(keys);
        if(matches == null) return Collections.emptySet();

        return new AbstractHollowOrdinalIterable<ReleaseDateHollow>(matches.iterator()) {
            public ReleaseDateHollow getData(int ordinal) {
                return api.getReleaseDateHollow(ordinal);
            }
        };
    }

    public Iterable<ListOfReleaseDatesHollow> findListOfReleaseDatesMatches(Object... keys) {
        HollowHashIndexResult matches = idx.findMatches(keys);
        if(matches == null) return Collections.emptySet();

        return new AbstractHollowOrdinalIterable<ListOfReleaseDatesHollow>(matches.iterator()) {
            public ListOfReleaseDatesHollow getData(int ordinal) {
                return api.getListOfReleaseDatesHollow(ordinal);
            }
        };
    }

    public Iterable<RightsContractAssetHollow> findRightsContractAssetMatches(Object... keys) {
        HollowHashIndexResult matches = idx.findMatches(keys);
        if(matches == null) return Collections.emptySet();

<<<<<<< HEAD
        final HollowOrdinalIterator iter = matches.iterator();

        return new Iterable<RightsContractAssetHollow>() {
            public Iterator<RightsContractAssetHollow> iterator() {
                return new Iterator<RightsContractAssetHollow>() {

                    private int next = iter.next();

                    public boolean hasNext() {
                        return next != HollowOrdinalIterator.NO_MORE_ORDINALS;
                    }

                    public RightsContractAssetHollow next() {
                        RightsContractAssetHollow obj = api.getRightsContractAssetHollow(next);
                        next = iter.next();
                        return obj;
                    }

                    public void remove() {
                        throw new UnsupportedOperationException();
                    }
                };
=======
        return new AbstractHollowOrdinalIterable<RightsAssetHollow>(matches.iterator()) {
            public RightsAssetHollow getData(int ordinal) {
                return api.getRightsAssetHollow(ordinal);
>>>>>>> d64865be
            }
        };
    }

    public Iterable<ListOfRightsContractAssetHollow> findListOfRightsContractAssetMatches(Object... keys) {
        HollowHashIndexResult matches = idx.findMatches(keys);
        if(matches == null) return Collections.emptySet();

<<<<<<< HEAD
        return new Iterable<ListOfRightsContractAssetHollow>() {
            public Iterator<ListOfRightsContractAssetHollow> iterator() {
                return new Iterator<ListOfRightsContractAssetHollow>() {

                    private int next = iter.next();

                    public boolean hasNext() {
                        return next != HollowOrdinalIterator.NO_MORE_ORDINALS;
                    }

                    public ListOfRightsContractAssetHollow next() {
                        ListOfRightsContractAssetHollow obj = api.getListOfRightsContractAssetHollow(next);
                        next = iter.next();
                        return obj;
                    }

                    public void remove() {
                        throw new UnsupportedOperationException();
                    }
                };
=======
        return new AbstractHollowOrdinalIterable<RightsContractAssetHollow>(matches.iterator()) {
            public RightsContractAssetHollow getData(int ordinal) {
                return api.getRightsContractAssetHollow(ordinal);
>>>>>>> d64865be
            }
        };
    }

    public Iterable<RightsWindowContractHollow> findRightsWindowContractMatches(Object... keys) {
        HollowHashIndexResult matches = idx.findMatches(keys);
        if(matches == null) return Collections.emptySet();

<<<<<<< HEAD
        return new Iterable<RightsWindowContractHollow>() {
            public Iterator<RightsWindowContractHollow> iterator() {
                return new Iterator<RightsWindowContractHollow>() {

                    private int next = iter.next();

                    public boolean hasNext() {
                        return next != HollowOrdinalIterator.NO_MORE_ORDINALS;
                    }

                    public RightsWindowContractHollow next() {
                        RightsWindowContractHollow obj = api.getRightsWindowContractHollow(next);
                        next = iter.next();
                        return obj;
                    }

                    public void remove() {
                        throw new UnsupportedOperationException();
                    }
                };
            }
        };
    }

    public Iterable<ListOfRightsWindowContractHollow> findListOfRightsWindowContractMatches(Object... keys) {
        HollowHashIndexResult matches = idx.findMatches(keys);
        if(matches == null)
            return Collections.emptySet();

        final HollowOrdinalIterator iter = matches.iterator();

        return new Iterable<ListOfRightsWindowContractHollow>() {
            public Iterator<ListOfRightsWindowContractHollow> iterator() {
                return new Iterator<ListOfRightsWindowContractHollow>() {

                    private int next = iter.next();

                    public boolean hasNext() {
                        return next != HollowOrdinalIterator.NO_MORE_ORDINALS;
                    }

                    public ListOfRightsWindowContractHollow next() {
                        ListOfRightsWindowContractHollow obj = api.getListOfRightsWindowContractHollow(next);
                        next = iter.next();
                        return obj;
                    }

                    public void remove() {
                        throw new UnsupportedOperationException();
                    }
                };
=======
        return new AbstractHollowOrdinalIterable<ListOfRightsContractAssetHollow>(matches.iterator()) {
            public ListOfRightsContractAssetHollow getData(int ordinal) {
                return api.getListOfRightsContractAssetHollow(ordinal);
>>>>>>> d64865be
            }
        };
    }

    public Iterable<RightsWindowHollow> findRightsWindowMatches(Object... keys) {
        HollowHashIndexResult matches = idx.findMatches(keys);
<<<<<<< HEAD
        if(matches == null)
            return Collections.emptySet();

        final HollowOrdinalIterator iter = matches.iterator();

        return new Iterable<RightsWindowHollow>() {
            public Iterator<RightsWindowHollow> iterator() {
                return new Iterator<RightsWindowHollow>() {

                    private int next = iter.next();

                    public boolean hasNext() {
                        return next != HollowOrdinalIterator.NO_MORE_ORDINALS;
                    }

                    public RightsWindowHollow next() {
                        RightsWindowHollow obj = api.getRightsWindowHollow(next);
                        next = iter.next();
                        return obj;
                    }

                    public void remove() {
                        throw new UnsupportedOperationException();
                    }
                };
=======
        if(matches == null) return Collections.emptySet();

        return new AbstractHollowOrdinalIterable<RightsContractHollow>(matches.iterator()) {
            public RightsContractHollow getData(int ordinal) {
                return api.getRightsContractHollow(ordinal);
>>>>>>> d64865be
            }
        };
    }

    public Iterable<ListOfRightsWindowHollow> findListOfRightsWindowMatches(Object... keys) {
        HollowHashIndexResult matches = idx.findMatches(keys);
<<<<<<< HEAD
        if(matches == null)
            return Collections.emptySet();

        final HollowOrdinalIterator iter = matches.iterator();

        return new Iterable<ListOfRightsWindowHollow>() {
            public Iterator<ListOfRightsWindowHollow> iterator() {
                return new Iterator<ListOfRightsWindowHollow>() {

                    private int next = iter.next();

                    public boolean hasNext() {
                        return next != HollowOrdinalIterator.NO_MORE_ORDINALS;
                    }

                    public ListOfRightsWindowHollow next() {
                        ListOfRightsWindowHollow obj = api.getListOfRightsWindowHollow(next);
                        next = iter.next();
                        return obj;
                    }

                    public void remove() {
                        throw new UnsupportedOperationException();
                    }
                };
=======
        if(matches == null) return Collections.emptySet();

        return new AbstractHollowOrdinalIterable<ListOfRightsContractHollow>(matches.iterator()) {
            public ListOfRightsContractHollow getData(int ordinal) {
                return api.getListOfRightsContractHollow(ordinal);
>>>>>>> d64865be
            }
        };
    }

    public Iterable<RightsHollow> findRightsMatches(Object... keys) {
        HollowHashIndexResult matches = idx.findMatches(keys);
        if(matches == null) return Collections.emptySet();

        return new AbstractHollowOrdinalIterable<RightsHollow>(matches.iterator()) {
            public RightsHollow getData(int ordinal) {
                return api.getRightsHollow(ordinal);
            }
        };
    }

    public Iterable<RolloutPhaseArtworkSourceFileIdHollow> findRolloutPhaseArtworkSourceFileIdMatches(Object... keys) {
        HollowHashIndexResult matches = idx.findMatches(keys);
        if(matches == null) return Collections.emptySet();

        return new AbstractHollowOrdinalIterable<RolloutPhaseArtworkSourceFileIdHollow>(matches.iterator()) {
            public RolloutPhaseArtworkSourceFileIdHollow getData(int ordinal) {
                return api.getRolloutPhaseArtworkSourceFileIdHollow(ordinal);
            }
        };
    }

    public Iterable<RolloutPhaseArtworkSourceFileIdListHollow> findRolloutPhaseArtworkSourceFileIdListMatches(Object... keys) {
        HollowHashIndexResult matches = idx.findMatches(keys);
        if(matches == null) return Collections.emptySet();

        return new AbstractHollowOrdinalIterable<RolloutPhaseArtworkSourceFileIdListHollow>(matches.iterator()) {
            public RolloutPhaseArtworkSourceFileIdListHollow getData(int ordinal) {
                return api.getRolloutPhaseArtworkSourceFileIdListHollow(ordinal);
            }
        };
    }

    public Iterable<RolloutPhaseArtworkHollow> findRolloutPhaseArtworkMatches(Object... keys) {
        HollowHashIndexResult matches = idx.findMatches(keys);
        if(matches == null) return Collections.emptySet();

        return new AbstractHollowOrdinalIterable<RolloutPhaseArtworkHollow>(matches.iterator()) {
            public RolloutPhaseArtworkHollow getData(int ordinal) {
                return api.getRolloutPhaseArtworkHollow(ordinal);
            }
        };
    }

    public Iterable<RolloutPhaseLocalizedMetadataHollow> findRolloutPhaseLocalizedMetadataMatches(Object... keys) {
        HollowHashIndexResult matches = idx.findMatches(keys);
        if(matches == null) return Collections.emptySet();

        return new AbstractHollowOrdinalIterable<RolloutPhaseLocalizedMetadataHollow>(matches.iterator()) {
            public RolloutPhaseLocalizedMetadataHollow getData(int ordinal) {
                return api.getRolloutPhaseLocalizedMetadataHollow(ordinal);
            }
        };
    }

    public Iterable<RolloutPhaseElementsHollow> findRolloutPhaseElementsMatches(Object... keys) {
        HollowHashIndexResult matches = idx.findMatches(keys);
        if(matches == null) return Collections.emptySet();

        return new AbstractHollowOrdinalIterable<RolloutPhaseElementsHollow>(matches.iterator()) {
            public RolloutPhaseElementsHollow getData(int ordinal) {
                return api.getRolloutPhaseElementsHollow(ordinal);
            }
        };
    }

    public Iterable<RolloutPhaseHollow> findRolloutPhaseMatches(Object... keys) {
        HollowHashIndexResult matches = idx.findMatches(keys);
        if(matches == null) return Collections.emptySet();

        return new AbstractHollowOrdinalIterable<RolloutPhaseHollow>(matches.iterator()) {
            public RolloutPhaseHollow getData(int ordinal) {
                return api.getRolloutPhaseHollow(ordinal);
            }
        };
    }

    public Iterable<RolloutPhaseListHollow> findRolloutPhaseListMatches(Object... keys) {
        HollowHashIndexResult matches = idx.findMatches(keys);
        if(matches == null) return Collections.emptySet();

        return new AbstractHollowOrdinalIterable<RolloutPhaseListHollow>(matches.iterator()) {
            public RolloutPhaseListHollow getData(int ordinal) {
                return api.getRolloutPhaseListHollow(ordinal);
            }
        };
    }

    public Iterable<RolloutHollow> findRolloutMatches(Object... keys) {
        HollowHashIndexResult matches = idx.findMatches(keys);
        if(matches == null) return Collections.emptySet();

        return new AbstractHollowOrdinalIterable<RolloutHollow>(matches.iterator()) {
            public RolloutHollow getData(int ordinal) {
                return api.getRolloutHollow(ordinal);
            }
        };
    }

<<<<<<< HEAD
    public Iterable<SetOfStringHollow> findSetOfStringMatches(Object... keys) {
        HollowHashIndexResult matches = idx.findMatches(keys);
        if(matches == null)
            return Collections.emptySet();

        final HollowOrdinalIterator iter = matches.iterator();

        return new Iterable<SetOfStringHollow>() {
            public Iterator<SetOfStringHollow> iterator() {
                return new Iterator<SetOfStringHollow>() {

                    private int next = iter.next();

                    public boolean hasNext() {
                        return next != HollowOrdinalIterator.NO_MORE_ORDINALS;
                    }

                    public SetOfStringHollow next() {
                        SetOfStringHollow obj = api.getSetOfStringHollow(next);
                        next = iter.next();
                        return obj;
                    }
=======
    public Iterable<SetOfRightsAssetHollow> findSetOfRightsAssetMatches(Object... keys) {
        HollowHashIndexResult matches = idx.findMatches(keys);
        if(matches == null) return Collections.emptySet();

        return new AbstractHollowOrdinalIterable<SetOfRightsAssetHollow>(matches.iterator()) {
            public SetOfRightsAssetHollow getData(int ordinal) {
                return api.getSetOfRightsAssetHollow(ordinal);
            }
        };
    }

    public Iterable<RightsAssetsHollow> findRightsAssetsMatches(Object... keys) {
        HollowHashIndexResult matches = idx.findMatches(keys);
        if(matches == null) return Collections.emptySet();
>>>>>>> d64865be

        return new AbstractHollowOrdinalIterable<RightsAssetsHollow>(matches.iterator()) {
            public RightsAssetsHollow getData(int ordinal) {
                return api.getRightsAssetsHollow(ordinal);
            }
        };
    }

    public Iterable<FlagsHollow> findFlagsMatches(Object... keys) {
        HollowHashIndexResult matches = idx.findMatches(keys);
        if(matches == null) return Collections.emptySet();

<<<<<<< HEAD
        final HollowOrdinalIterator iter = matches.iterator();

        return new Iterable<FlagsHollow>() {
            public Iterator<FlagsHollow> iterator() {
                return new Iterator<FlagsHollow>() {

                    private int next = iter.next();

                    public boolean hasNext() {
                        return next != HollowOrdinalIterator.NO_MORE_ORDINALS;
                    }

                    public FlagsHollow next() {
                        FlagsHollow obj = api.getFlagsHollow(next);
                        next = iter.next();
                        return obj;
                    }

                    public void remove() {
                        throw new UnsupportedOperationException();
                    }
                };
=======
        return new AbstractHollowOrdinalIterable<SetOfStringHollow>(matches.iterator()) {
            public SetOfStringHollow getData(int ordinal) {
                return api.getSetOfStringHollow(ordinal);
>>>>>>> d64865be
            }
        };
    }

    public Iterable<SingleValuePassthroughMapHollow> findSingleValuePassthroughMapMatches(Object... keys) {
        HollowHashIndexResult matches = idx.findMatches(keys);
        if(matches == null) return Collections.emptySet();

        return new AbstractHollowOrdinalIterable<SingleValuePassthroughMapHollow>(matches.iterator()) {
            public SingleValuePassthroughMapHollow getData(int ordinal) {
                return api.getSingleValuePassthroughMapHollow(ordinal);
            }
        };
    }

    public Iterable<PassthroughDataHollow> findPassthroughDataMatches(Object... keys) {
        HollowHashIndexResult matches = idx.findMatches(keys);
        if(matches == null) return Collections.emptySet();

        return new AbstractHollowOrdinalIterable<PassthroughDataHollow>(matches.iterator()) {
            public PassthroughDataHollow getData(int ordinal) {
                return api.getPassthroughDataHollow(ordinal);
            }
        };
    }

    public Iterable<ArtworkAttributesHollow> findArtworkAttributesMatches(Object... keys) {
        HollowHashIndexResult matches = idx.findMatches(keys);
        if(matches == null) return Collections.emptySet();

        return new AbstractHollowOrdinalIterable<ArtworkAttributesHollow>(matches.iterator()) {
            public ArtworkAttributesHollow getData(int ordinal) {
                return api.getArtworkAttributesHollow(ordinal);
            }
        };
    }

    public Iterable<ArtworkLocaleHollow> findArtworkLocaleMatches(Object... keys) {
        HollowHashIndexResult matches = idx.findMatches(keys);
        if(matches == null) return Collections.emptySet();

        return new AbstractHollowOrdinalIterable<ArtworkLocaleHollow>(matches.iterator()) {
            public ArtworkLocaleHollow getData(int ordinal) {
                return api.getArtworkLocaleHollow(ordinal);
            }
        };
    }

    public Iterable<ArtworkLocaleListHollow> findArtworkLocaleListMatches(Object... keys) {
        HollowHashIndexResult matches = idx.findMatches(keys);
        if(matches == null) return Collections.emptySet();

        return new AbstractHollowOrdinalIterable<ArtworkLocaleListHollow>(matches.iterator()) {
            public ArtworkLocaleListHollow getData(int ordinal) {
                return api.getArtworkLocaleListHollow(ordinal);
            }
        };
    }

    public Iterable<CharacterArtworkSourceHollow> findCharacterArtworkSourceMatches(Object... keys) {
        HollowHashIndexResult matches = idx.findMatches(keys);
        if(matches == null) return Collections.emptySet();

        return new AbstractHollowOrdinalIterable<CharacterArtworkSourceHollow>(matches.iterator()) {
            public CharacterArtworkSourceHollow getData(int ordinal) {
                return api.getCharacterArtworkSourceHollow(ordinal);
            }
        };
    }

    public Iterable<IndividualSupplementalHollow> findIndividualSupplementalMatches(Object... keys) {
        HollowHashIndexResult matches = idx.findMatches(keys);
        if(matches == null) return Collections.emptySet();

        return new AbstractHollowOrdinalIterable<IndividualSupplementalHollow>(matches.iterator()) {
            public IndividualSupplementalHollow getData(int ordinal) {
                return api.getIndividualSupplementalHollow(ordinal);
            }
        };
    }

    public Iterable<PersonArtworkSourceHollow> findPersonArtworkSourceMatches(Object... keys) {
        HollowHashIndexResult matches = idx.findMatches(keys);
        if(matches == null) return Collections.emptySet();

        return new AbstractHollowOrdinalIterable<PersonArtworkSourceHollow>(matches.iterator()) {
            public PersonArtworkSourceHollow getData(int ordinal) {
                return api.getPersonArtworkSourceHollow(ordinal);
            }
        };
    }

    public Iterable<StatusHollow> findStatusMatches(Object... keys) {
        HollowHashIndexResult matches = idx.findMatches(keys);
        if(matches == null) return Collections.emptySet();

        return new AbstractHollowOrdinalIterable<StatusHollow>(matches.iterator()) {
            public StatusHollow getData(int ordinal) {
                return api.getStatusHollow(ordinal);
            }
        };
    }

    public Iterable<StorageGroupsHollow> findStorageGroupsMatches(Object... keys) {
        HollowHashIndexResult matches = idx.findMatches(keys);
        if(matches == null) return Collections.emptySet();

        return new AbstractHollowOrdinalIterable<StorageGroupsHollow>(matches.iterator()) {
            public StorageGroupsHollow getData(int ordinal) {
                return api.getStorageGroupsHollow(ordinal);
            }
        };
    }

    public Iterable<StreamAssetTypeHollow> findStreamAssetTypeMatches(Object... keys) {
        HollowHashIndexResult matches = idx.findMatches(keys);
        if(matches == null) return Collections.emptySet();

        return new AbstractHollowOrdinalIterable<StreamAssetTypeHollow>(matches.iterator()) {
            public StreamAssetTypeHollow getData(int ordinal) {
                return api.getStreamAssetTypeHollow(ordinal);
            }
        };
    }

    public Iterable<StreamDeploymentInfoHollow> findStreamDeploymentInfoMatches(Object... keys) {
        HollowHashIndexResult matches = idx.findMatches(keys);
        if(matches == null) return Collections.emptySet();

        return new AbstractHollowOrdinalIterable<StreamDeploymentInfoHollow>(matches.iterator()) {
            public StreamDeploymentInfoHollow getData(int ordinal) {
                return api.getStreamDeploymentInfoHollow(ordinal);
            }
        };
    }

    public Iterable<StreamDeploymentLabelHollow> findStreamDeploymentLabelMatches(Object... keys) {
        HollowHashIndexResult matches = idx.findMatches(keys);
        if(matches == null) return Collections.emptySet();

        return new AbstractHollowOrdinalIterable<StreamDeploymentLabelHollow>(matches.iterator()) {
            public StreamDeploymentLabelHollow getData(int ordinal) {
                return api.getStreamDeploymentLabelHollow(ordinal);
            }
        };
    }

    public Iterable<StreamDeploymentLabelSetHollow> findStreamDeploymentLabelSetMatches(Object... keys) {
        HollowHashIndexResult matches = idx.findMatches(keys);
        if(matches == null) return Collections.emptySet();

        return new AbstractHollowOrdinalIterable<StreamDeploymentLabelSetHollow>(matches.iterator()) {
            public StreamDeploymentLabelSetHollow getData(int ordinal) {
                return api.getStreamDeploymentLabelSetHollow(ordinal);
            }
        };
    }

    public Iterable<StreamDeploymentHollow> findStreamDeploymentMatches(Object... keys) {
        HollowHashIndexResult matches = idx.findMatches(keys);
        if(matches == null) return Collections.emptySet();

        return new AbstractHollowOrdinalIterable<StreamDeploymentHollow>(matches.iterator()) {
            public StreamDeploymentHollow getData(int ordinal) {
                return api.getStreamDeploymentHollow(ordinal);
            }
        };
    }

    public Iterable<StreamDrmInfoHollow> findStreamDrmInfoMatches(Object... keys) {
        HollowHashIndexResult matches = idx.findMatches(keys);
        if(matches == null) return Collections.emptySet();

        return new AbstractHollowOrdinalIterable<StreamDrmInfoHollow>(matches.iterator()) {
            public StreamDrmInfoHollow getData(int ordinal) {
                return api.getStreamDrmInfoHollow(ordinal);
            }
        };
    }

    public Iterable<StreamProfileGroupsHollow> findStreamProfileGroupsMatches(Object... keys) {
        HollowHashIndexResult matches = idx.findMatches(keys);
        if(matches == null) return Collections.emptySet();

        return new AbstractHollowOrdinalIterable<StreamProfileGroupsHollow>(matches.iterator()) {
            public StreamProfileGroupsHollow getData(int ordinal) {
                return api.getStreamProfileGroupsHollow(ordinal);
            }
        };
    }

    public Iterable<StreamProfilesHollow> findStreamProfilesMatches(Object... keys) {
        HollowHashIndexResult matches = idx.findMatches(keys);
        if(matches == null) return Collections.emptySet();

        return new AbstractHollowOrdinalIterable<StreamProfilesHollow>(matches.iterator()) {
            public StreamProfilesHollow getData(int ordinal) {
                return api.getStreamProfilesHollow(ordinal);
            }
        };
    }

    public Iterable<SupplementalsListHollow> findSupplementalsListMatches(Object... keys) {
        HollowHashIndexResult matches = idx.findMatches(keys);
        if(matches == null) return Collections.emptySet();

        return new AbstractHollowOrdinalIterable<SupplementalsListHollow>(matches.iterator()) {
            public SupplementalsListHollow getData(int ordinal) {
                return api.getSupplementalsListHollow(ordinal);
            }
        };
    }

    public Iterable<SupplementalsHollow> findSupplementalsMatches(Object... keys) {
        HollowHashIndexResult matches = idx.findMatches(keys);
        if(matches == null) return Collections.emptySet();

        return new AbstractHollowOrdinalIterable<SupplementalsHollow>(matches.iterator()) {
            public SupplementalsHollow getData(int ordinal) {
                return api.getSupplementalsHollow(ordinal);
            }
        };
    }

    public Iterable<TerritoryCountriesHollow> findTerritoryCountriesMatches(Object... keys) {
        HollowHashIndexResult matches = idx.findMatches(keys);
        if(matches == null) return Collections.emptySet();

        return new AbstractHollowOrdinalIterable<TerritoryCountriesHollow>(matches.iterator()) {
            public TerritoryCountriesHollow getData(int ordinal) {
                return api.getTerritoryCountriesHollow(ordinal);
            }
        };
    }

    public Iterable<TextStreamInfoHollow> findTextStreamInfoMatches(Object... keys) {
        HollowHashIndexResult matches = idx.findMatches(keys);
        if(matches == null) return Collections.emptySet();

        return new AbstractHollowOrdinalIterable<TextStreamInfoHollow>(matches.iterator()) {
            public TextStreamInfoHollow getData(int ordinal) {
                return api.getTextStreamInfoHollow(ordinal);
            }
        };
    }

    public Iterable<TimecodedMomentAnnotationHollow> findTimecodedMomentAnnotationMatches(Object... keys) {
        HollowHashIndexResult matches = idx.findMatches(keys);
        if(matches == null) return Collections.emptySet();

        return new AbstractHollowOrdinalIterable<TimecodedMomentAnnotationHollow>(matches.iterator()) {
            public TimecodedMomentAnnotationHollow getData(int ordinal) {
                return api.getTimecodedMomentAnnotationHollow(ordinal);
            }
        };
    }

    public Iterable<TimecodeAnnotationsListHollow> findTimecodeAnnotationsListMatches(Object... keys) {
        HollowHashIndexResult matches = idx.findMatches(keys);
        if(matches == null) return Collections.emptySet();

        return new AbstractHollowOrdinalIterable<TimecodeAnnotationsListHollow>(matches.iterator()) {
            public TimecodeAnnotationsListHollow getData(int ordinal) {
                return api.getTimecodeAnnotationsListHollow(ordinal);
            }
        };
    }

    public Iterable<TimecodeAnnotationHollow> findTimecodeAnnotationMatches(Object... keys) {
        HollowHashIndexResult matches = idx.findMatches(keys);
        if(matches == null) return Collections.emptySet();

        return new AbstractHollowOrdinalIterable<TimecodeAnnotationHollow>(matches.iterator()) {
            public TimecodeAnnotationHollow getData(int ordinal) {
                return api.getTimecodeAnnotationHollow(ordinal);
            }
        };
    }

    public Iterable<TopNAttributeHollow> findTopNAttributeMatches(Object... keys) {
        HollowHashIndexResult matches = idx.findMatches(keys);
        if(matches == null) return Collections.emptySet();

        return new AbstractHollowOrdinalIterable<TopNAttributeHollow>(matches.iterator()) {
            public TopNAttributeHollow getData(int ordinal) {
                return api.getTopNAttributeHollow(ordinal);
            }
        };
    }

    public Iterable<TopNAttributesSetHollow> findTopNAttributesSetMatches(Object... keys) {
        HollowHashIndexResult matches = idx.findMatches(keys);
        if(matches == null) return Collections.emptySet();

        return new AbstractHollowOrdinalIterable<TopNAttributesSetHollow>(matches.iterator()) {
            public TopNAttributesSetHollow getData(int ordinal) {
                return api.getTopNAttributesSetHollow(ordinal);
            }
        };
    }

    public Iterable<TopNHollow> findTopNMatches(Object... keys) {
        HollowHashIndexResult matches = idx.findMatches(keys);
        if(matches == null) return Collections.emptySet();

        return new AbstractHollowOrdinalIterable<TopNHollow>(matches.iterator()) {
            public TopNHollow getData(int ordinal) {
                return api.getTopNHollow(ordinal);
            }
        };
    }

    public Iterable<TranslatedTextValueHollow> findTranslatedTextValueMatches(Object... keys) {
        HollowHashIndexResult matches = idx.findMatches(keys);
        if(matches == null) return Collections.emptySet();

        return new AbstractHollowOrdinalIterable<TranslatedTextValueHollow>(matches.iterator()) {
            public TranslatedTextValueHollow getData(int ordinal) {
                return api.getTranslatedTextValueHollow(ordinal);
            }
        };
    }

    public Iterable<MapOfTranslatedTextHollow> findMapOfTranslatedTextMatches(Object... keys) {
        HollowHashIndexResult matches = idx.findMatches(keys);
        if(matches == null) return Collections.emptySet();

        return new AbstractHollowOrdinalIterable<MapOfTranslatedTextHollow>(matches.iterator()) {
            public MapOfTranslatedTextHollow getData(int ordinal) {
                return api.getMapOfTranslatedTextHollow(ordinal);
            }
        };
    }

    public Iterable<AltGenresAlternateNamesHollow> findAltGenresAlternateNamesMatches(Object... keys) {
        HollowHashIndexResult matches = idx.findMatches(keys);
        if(matches == null) return Collections.emptySet();

        return new AbstractHollowOrdinalIterable<AltGenresAlternateNamesHollow>(matches.iterator()) {
            public AltGenresAlternateNamesHollow getData(int ordinal) {
                return api.getAltGenresAlternateNamesHollow(ordinal);
            }
        };
    }

    public Iterable<AltGenresAlternateNamesListHollow> findAltGenresAlternateNamesListMatches(Object... keys) {
        HollowHashIndexResult matches = idx.findMatches(keys);
        if(matches == null) return Collections.emptySet();

        return new AbstractHollowOrdinalIterable<AltGenresAlternateNamesListHollow>(matches.iterator()) {
            public AltGenresAlternateNamesListHollow getData(int ordinal) {
                return api.getAltGenresAlternateNamesListHollow(ordinal);
            }
        };
    }

    public Iterable<LocalizedCharacterHollow> findLocalizedCharacterMatches(Object... keys) {
        HollowHashIndexResult matches = idx.findMatches(keys);
        if(matches == null) return Collections.emptySet();

        return new AbstractHollowOrdinalIterable<LocalizedCharacterHollow>(matches.iterator()) {
            public LocalizedCharacterHollow getData(int ordinal) {
                return api.getLocalizedCharacterHollow(ordinal);
            }
        };
    }

    public Iterable<LocalizedMetadataHollow> findLocalizedMetadataMatches(Object... keys) {
        HollowHashIndexResult matches = idx.findMatches(keys);
        if(matches == null) return Collections.emptySet();

        return new AbstractHollowOrdinalIterable<LocalizedMetadataHollow>(matches.iterator()) {
            public LocalizedMetadataHollow getData(int ordinal) {
                return api.getLocalizedMetadataHollow(ordinal);
            }
        };
    }

    public Iterable<StoriesSynopsesHookHollow> findStoriesSynopsesHookMatches(Object... keys) {
        HollowHashIndexResult matches = idx.findMatches(keys);
        if(matches == null) return Collections.emptySet();

        return new AbstractHollowOrdinalIterable<StoriesSynopsesHookHollow>(matches.iterator()) {
            public StoriesSynopsesHookHollow getData(int ordinal) {
                return api.getStoriesSynopsesHookHollow(ordinal);
            }
        };
    }

    public Iterable<StoriesSynopsesHookListHollow> findStoriesSynopsesHookListMatches(Object... keys) {
        HollowHashIndexResult matches = idx.findMatches(keys);
        if(matches == null) return Collections.emptySet();

        return new AbstractHollowOrdinalIterable<StoriesSynopsesHookListHollow>(matches.iterator()) {
            public StoriesSynopsesHookListHollow getData(int ordinal) {
                return api.getStoriesSynopsesHookListHollow(ordinal);
            }
        };
    }

    public Iterable<TranslatedTextHollow> findTranslatedTextMatches(Object... keys) {
        HollowHashIndexResult matches = idx.findMatches(keys);
        if(matches == null) return Collections.emptySet();

        return new AbstractHollowOrdinalIterable<TranslatedTextHollow>(matches.iterator()) {
            public TranslatedTextHollow getData(int ordinal) {
                return api.getTranslatedTextHollow(ordinal);
            }
        };
    }

    public Iterable<AltGenresHollow> findAltGenresMatches(Object... keys) {
        HollowHashIndexResult matches = idx.findMatches(keys);
        if(matches == null) return Collections.emptySet();

        return new AbstractHollowOrdinalIterable<AltGenresHollow>(matches.iterator()) {
            public AltGenresHollow getData(int ordinal) {
                return api.getAltGenresHollow(ordinal);
            }
        };
    }

    public Iterable<AssetMetaDatasHollow> findAssetMetaDatasMatches(Object... keys) {
        HollowHashIndexResult matches = idx.findMatches(keys);
        if(matches == null) return Collections.emptySet();

        return new AbstractHollowOrdinalIterable<AssetMetaDatasHollow>(matches.iterator()) {
            public AssetMetaDatasHollow getData(int ordinal) {
                return api.getAssetMetaDatasHollow(ordinal);
            }
        };
    }

    public Iterable<AwardsHollow> findAwardsMatches(Object... keys) {
        HollowHashIndexResult matches = idx.findMatches(keys);
        if(matches == null) return Collections.emptySet();

        return new AbstractHollowOrdinalIterable<AwardsHollow>(matches.iterator()) {
            public AwardsHollow getData(int ordinal) {
                return api.getAwardsHollow(ordinal);
            }
        };
    }

    public Iterable<CategoriesHollow> findCategoriesMatches(Object... keys) {
        HollowHashIndexResult matches = idx.findMatches(keys);
        if(matches == null) return Collections.emptySet();

        return new AbstractHollowOrdinalIterable<CategoriesHollow>(matches.iterator()) {
            public CategoriesHollow getData(int ordinal) {
                return api.getCategoriesHollow(ordinal);
            }
        };
    }

    public Iterable<CategoryGroupsHollow> findCategoryGroupsMatches(Object... keys) {
        HollowHashIndexResult matches = idx.findMatches(keys);
        if(matches == null) return Collections.emptySet();

        return new AbstractHollowOrdinalIterable<CategoryGroupsHollow>(matches.iterator()) {
            public CategoryGroupsHollow getData(int ordinal) {
                return api.getCategoryGroupsHollow(ordinal);
            }
        };
    }

    public Iterable<CertificationsHollow> findCertificationsMatches(Object... keys) {
        HollowHashIndexResult matches = idx.findMatches(keys);
        if(matches == null) return Collections.emptySet();

        return new AbstractHollowOrdinalIterable<CertificationsHollow>(matches.iterator()) {
            public CertificationsHollow getData(int ordinal) {
                return api.getCertificationsHollow(ordinal);
            }
        };
    }

    public Iterable<CharactersHollow> findCharactersMatches(Object... keys) {
        HollowHashIndexResult matches = idx.findMatches(keys);
        if(matches == null) return Collections.emptySet();

        return new AbstractHollowOrdinalIterable<CharactersHollow>(matches.iterator()) {
            public CharactersHollow getData(int ordinal) {
                return api.getCharactersHollow(ordinal);
            }
        };
    }

    public Iterable<ConsolidatedCertSystemRatingHollow> findConsolidatedCertSystemRatingMatches(Object... keys) {
        HollowHashIndexResult matches = idx.findMatches(keys);
        if(matches == null) return Collections.emptySet();

        return new AbstractHollowOrdinalIterable<ConsolidatedCertSystemRatingHollow>(matches.iterator()) {
            public ConsolidatedCertSystemRatingHollow getData(int ordinal) {
                return api.getConsolidatedCertSystemRatingHollow(ordinal);
            }
        };
    }

    public Iterable<ConsolidatedCertSystemRatingListHollow> findConsolidatedCertSystemRatingListMatches(Object... keys) {
        HollowHashIndexResult matches = idx.findMatches(keys);
        if(matches == null) return Collections.emptySet();

        return new AbstractHollowOrdinalIterable<ConsolidatedCertSystemRatingListHollow>(matches.iterator()) {
            public ConsolidatedCertSystemRatingListHollow getData(int ordinal) {
                return api.getConsolidatedCertSystemRatingListHollow(ordinal);
            }
        };
    }

    public Iterable<ConsolidatedCertificationSystemsHollow> findConsolidatedCertificationSystemsMatches(Object... keys) {
        HollowHashIndexResult matches = idx.findMatches(keys);
        if(matches == null) return Collections.emptySet();

        return new AbstractHollowOrdinalIterable<ConsolidatedCertificationSystemsHollow>(matches.iterator()) {
            public ConsolidatedCertificationSystemsHollow getData(int ordinal) {
                return api.getConsolidatedCertificationSystemsHollow(ordinal);
            }
        };
    }

    public Iterable<EpisodesHollow> findEpisodesMatches(Object... keys) {
        HollowHashIndexResult matches = idx.findMatches(keys);
        if(matches == null) return Collections.emptySet();

        return new AbstractHollowOrdinalIterable<EpisodesHollow>(matches.iterator()) {
            public EpisodesHollow getData(int ordinal) {
                return api.getEpisodesHollow(ordinal);
            }
        };
    }

    public Iterable<FestivalsHollow> findFestivalsMatches(Object... keys) {
        HollowHashIndexResult matches = idx.findMatches(keys);
        if(matches == null) return Collections.emptySet();

        return new AbstractHollowOrdinalIterable<FestivalsHollow>(matches.iterator()) {
            public FestivalsHollow getData(int ordinal) {
                return api.getFestivalsHollow(ordinal);
            }
        };
    }

    public Iterable<LanguagesHollow> findLanguagesMatches(Object... keys) {
        HollowHashIndexResult matches = idx.findMatches(keys);
        if(matches == null) return Collections.emptySet();

        return new AbstractHollowOrdinalIterable<LanguagesHollow>(matches.iterator()) {
            public LanguagesHollow getData(int ordinal) {
                return api.getLanguagesHollow(ordinal);
            }
        };
    }

    public Iterable<MovieRatingsHollow> findMovieRatingsMatches(Object... keys) {
        HollowHashIndexResult matches = idx.findMatches(keys);
        if(matches == null) return Collections.emptySet();

        return new AbstractHollowOrdinalIterable<MovieRatingsHollow>(matches.iterator()) {
            public MovieRatingsHollow getData(int ordinal) {
                return api.getMovieRatingsHollow(ordinal);
            }
        };
    }

    public Iterable<MoviesHollow> findMoviesMatches(Object... keys) {
        HollowHashIndexResult matches = idx.findMatches(keys);
        if(matches == null) return Collections.emptySet();

        return new AbstractHollowOrdinalIterable<MoviesHollow>(matches.iterator()) {
            public MoviesHollow getData(int ordinal) {
                return api.getMoviesHollow(ordinal);
            }
        };
    }

    public Iterable<PersonAliasesHollow> findPersonAliasesMatches(Object... keys) {
        HollowHashIndexResult matches = idx.findMatches(keys);
        if(matches == null) return Collections.emptySet();

        return new AbstractHollowOrdinalIterable<PersonAliasesHollow>(matches.iterator()) {
            public PersonAliasesHollow getData(int ordinal) {
                return api.getPersonAliasesHollow(ordinal);
            }
        };
    }

    public Iterable<PersonCharacterResourceHollow> findPersonCharacterResourceMatches(Object... keys) {
        HollowHashIndexResult matches = idx.findMatches(keys);
        if(matches == null) return Collections.emptySet();

        return new AbstractHollowOrdinalIterable<PersonCharacterResourceHollow>(matches.iterator()) {
            public PersonCharacterResourceHollow getData(int ordinal) {
                return api.getPersonCharacterResourceHollow(ordinal);
            }
        };
    }

    public Iterable<PersonsHollow> findPersonsMatches(Object... keys) {
        HollowHashIndexResult matches = idx.findMatches(keys);
        if(matches == null) return Collections.emptySet();

        return new AbstractHollowOrdinalIterable<PersonsHollow>(matches.iterator()) {
            public PersonsHollow getData(int ordinal) {
                return api.getPersonsHollow(ordinal);
            }
        };
    }

    public Iterable<RatingsHollow> findRatingsMatches(Object... keys) {
        HollowHashIndexResult matches = idx.findMatches(keys);
        if(matches == null) return Collections.emptySet();

        return new AbstractHollowOrdinalIterable<RatingsHollow>(matches.iterator()) {
            public RatingsHollow getData(int ordinal) {
                return api.getRatingsHollow(ordinal);
            }
        };
    }

    public Iterable<ShowMemberTypesHollow> findShowMemberTypesMatches(Object... keys) {
        HollowHashIndexResult matches = idx.findMatches(keys);
        if(matches == null) return Collections.emptySet();

        return new AbstractHollowOrdinalIterable<ShowMemberTypesHollow>(matches.iterator()) {
            public ShowMemberTypesHollow getData(int ordinal) {
                return api.getShowMemberTypesHollow(ordinal);
            }
        };
    }

    public Iterable<StoriesSynopsesHollow> findStoriesSynopsesMatches(Object... keys) {
        HollowHashIndexResult matches = idx.findMatches(keys);
        if(matches == null) return Collections.emptySet();

        return new AbstractHollowOrdinalIterable<StoriesSynopsesHollow>(matches.iterator()) {
            public StoriesSynopsesHollow getData(int ordinal) {
                return api.getStoriesSynopsesHollow(ordinal);
            }
        };
    }

    public Iterable<TurboCollectionsHollow> findTurboCollectionsMatches(Object... keys) {
        HollowHashIndexResult matches = idx.findMatches(keys);
        if(matches == null) return Collections.emptySet();

        return new AbstractHollowOrdinalIterable<TurboCollectionsHollow>(matches.iterator()) {
            public TurboCollectionsHollow getData(int ordinal) {
                return api.getTurboCollectionsHollow(ordinal);
            }
        };
    }

    public Iterable<VMSAwardHollow> findVMSAwardMatches(Object... keys) {
        HollowHashIndexResult matches = idx.findMatches(keys);
        if(matches == null) return Collections.emptySet();

        return new AbstractHollowOrdinalIterable<VMSAwardHollow>(matches.iterator()) {
            public VMSAwardHollow getData(int ordinal) {
                return api.getVMSAwardHollow(ordinal);
            }
        };
    }

    public Iterable<VideoArtworkSourceHollow> findVideoArtworkSourceMatches(Object... keys) {
        HollowHashIndexResult matches = idx.findMatches(keys);
        if(matches == null) return Collections.emptySet();

        return new AbstractHollowOrdinalIterable<VideoArtworkSourceHollow>(matches.iterator()) {
            public VideoArtworkSourceHollow getData(int ordinal) {
                return api.getVideoArtworkSourceHollow(ordinal);
            }
        };
    }

    public Iterable<VideoAwardMappingHollow> findVideoAwardMappingMatches(Object... keys) {
        HollowHashIndexResult matches = idx.findMatches(keys);
        if(matches == null) return Collections.emptySet();

        return new AbstractHollowOrdinalIterable<VideoAwardMappingHollow>(matches.iterator()) {
            public VideoAwardMappingHollow getData(int ordinal) {
                return api.getVideoAwardMappingHollow(ordinal);
            }
        };
    }

    public Iterable<VideoAwardListHollow> findVideoAwardListMatches(Object... keys) {
        HollowHashIndexResult matches = idx.findMatches(keys);
        if(matches == null) return Collections.emptySet();

        return new AbstractHollowOrdinalIterable<VideoAwardListHollow>(matches.iterator()) {
            public VideoAwardListHollow getData(int ordinal) {
                return api.getVideoAwardListHollow(ordinal);
            }
        };
    }

    public Iterable<VideoAwardHollow> findVideoAwardMatches(Object... keys) {
        HollowHashIndexResult matches = idx.findMatches(keys);
        if(matches == null) return Collections.emptySet();

        return new AbstractHollowOrdinalIterable<VideoAwardHollow>(matches.iterator()) {
            public VideoAwardHollow getData(int ordinal) {
                return api.getVideoAwardHollow(ordinal);
            }
        };
    }

    public Iterable<VideoDateWindowHollow> findVideoDateWindowMatches(Object... keys) {
        HollowHashIndexResult matches = idx.findMatches(keys);
        if(matches == null) return Collections.emptySet();

        return new AbstractHollowOrdinalIterable<VideoDateWindowHollow>(matches.iterator()) {
            public VideoDateWindowHollow getData(int ordinal) {
                return api.getVideoDateWindowHollow(ordinal);
            }
        };
    }

    public Iterable<VideoDateWindowListHollow> findVideoDateWindowListMatches(Object... keys) {
        HollowHashIndexResult matches = idx.findMatches(keys);
        if(matches == null) return Collections.emptySet();

        return new AbstractHollowOrdinalIterable<VideoDateWindowListHollow>(matches.iterator()) {
            public VideoDateWindowListHollow getData(int ordinal) {
                return api.getVideoDateWindowListHollow(ordinal);
            }
        };
    }

    public Iterable<VideoDateHollow> findVideoDateMatches(Object... keys) {
        HollowHashIndexResult matches = idx.findMatches(keys);
        if(matches == null) return Collections.emptySet();

        return new AbstractHollowOrdinalIterable<VideoDateHollow>(matches.iterator()) {
            public VideoDateHollow getData(int ordinal) {
                return api.getVideoDateHollow(ordinal);
            }
        };
    }

    public Iterable<VideoGeneralAliasHollow> findVideoGeneralAliasMatches(Object... keys) {
        HollowHashIndexResult matches = idx.findMatches(keys);
        if(matches == null) return Collections.emptySet();

        return new AbstractHollowOrdinalIterable<VideoGeneralAliasHollow>(matches.iterator()) {
            public VideoGeneralAliasHollow getData(int ordinal) {
                return api.getVideoGeneralAliasHollow(ordinal);
            }
        };
    }

    public Iterable<VideoGeneralAliasListHollow> findVideoGeneralAliasListMatches(Object... keys) {
        HollowHashIndexResult matches = idx.findMatches(keys);
        if(matches == null) return Collections.emptySet();

        return new AbstractHollowOrdinalIterable<VideoGeneralAliasListHollow>(matches.iterator()) {
            public VideoGeneralAliasListHollow getData(int ordinal) {
                return api.getVideoGeneralAliasListHollow(ordinal);
            }
        };
    }

    public Iterable<VideoGeneralEpisodeTypeHollow> findVideoGeneralEpisodeTypeMatches(Object... keys) {
        HollowHashIndexResult matches = idx.findMatches(keys);
        if(matches == null) return Collections.emptySet();

        return new AbstractHollowOrdinalIterable<VideoGeneralEpisodeTypeHollow>(matches.iterator()) {
            public VideoGeneralEpisodeTypeHollow getData(int ordinal) {
                return api.getVideoGeneralEpisodeTypeHollow(ordinal);
            }
        };
    }

    public Iterable<VideoGeneralEpisodeTypeListHollow> findVideoGeneralEpisodeTypeListMatches(Object... keys) {
        HollowHashIndexResult matches = idx.findMatches(keys);
        if(matches == null) return Collections.emptySet();

        return new AbstractHollowOrdinalIterable<VideoGeneralEpisodeTypeListHollow>(matches.iterator()) {
            public VideoGeneralEpisodeTypeListHollow getData(int ordinal) {
                return api.getVideoGeneralEpisodeTypeListHollow(ordinal);
            }
        };
    }

    public Iterable<VideoGeneralTitleTypeHollow> findVideoGeneralTitleTypeMatches(Object... keys) {
        HollowHashIndexResult matches = idx.findMatches(keys);
        if(matches == null) return Collections.emptySet();

        return new AbstractHollowOrdinalIterable<VideoGeneralTitleTypeHollow>(matches.iterator()) {
            public VideoGeneralTitleTypeHollow getData(int ordinal) {
                return api.getVideoGeneralTitleTypeHollow(ordinal);
            }
        };
    }

    public Iterable<VideoGeneralTitleTypeListHollow> findVideoGeneralTitleTypeListMatches(Object... keys) {
        HollowHashIndexResult matches = idx.findMatches(keys);
        if(matches == null) return Collections.emptySet();

        return new AbstractHollowOrdinalIterable<VideoGeneralTitleTypeListHollow>(matches.iterator()) {
            public VideoGeneralTitleTypeListHollow getData(int ordinal) {
                return api.getVideoGeneralTitleTypeListHollow(ordinal);
            }
        };
    }

    public Iterable<VideoGeneralHollow> findVideoGeneralMatches(Object... keys) {
        HollowHashIndexResult matches = idx.findMatches(keys);
        if(matches == null) return Collections.emptySet();

        return new AbstractHollowOrdinalIterable<VideoGeneralHollow>(matches.iterator()) {
            public VideoGeneralHollow getData(int ordinal) {
                return api.getVideoGeneralHollow(ordinal);
            }
        };
    }

    public Iterable<VideoIdHollow> findVideoIdMatches(Object... keys) {
        HollowHashIndexResult matches = idx.findMatches(keys);
        if(matches == null) return Collections.emptySet();

        return new AbstractHollowOrdinalIterable<VideoIdHollow>(matches.iterator()) {
            public VideoIdHollow getData(int ordinal) {
                return api.getVideoIdHollow(ordinal);
            }
        };
    }

    public Iterable<ListOfVideoIdsHollow> findListOfVideoIdsMatches(Object... keys) {
        HollowHashIndexResult matches = idx.findMatches(keys);
        if(matches == null) return Collections.emptySet();

        return new AbstractHollowOrdinalIterable<ListOfVideoIdsHollow>(matches.iterator()) {
            public ListOfVideoIdsHollow getData(int ordinal) {
                return api.getListOfVideoIdsHollow(ordinal);
            }
        };
    }

    public Iterable<PersonBioHollow> findPersonBioMatches(Object... keys) {
        HollowHashIndexResult matches = idx.findMatches(keys);
        if(matches == null) return Collections.emptySet();

        return new AbstractHollowOrdinalIterable<PersonBioHollow>(matches.iterator()) {
            public PersonBioHollow getData(int ordinal) {
                return api.getPersonBioHollow(ordinal);
            }
        };
    }

    public Iterable<VideoRatingAdvisoryIdHollow> findVideoRatingAdvisoryIdMatches(Object... keys) {
        HollowHashIndexResult matches = idx.findMatches(keys);
        if(matches == null) return Collections.emptySet();

        return new AbstractHollowOrdinalIterable<VideoRatingAdvisoryIdHollow>(matches.iterator()) {
            public VideoRatingAdvisoryIdHollow getData(int ordinal) {
                return api.getVideoRatingAdvisoryIdHollow(ordinal);
            }
        };
    }

    public Iterable<VideoRatingAdvisoryIdListHollow> findVideoRatingAdvisoryIdListMatches(Object... keys) {
        HollowHashIndexResult matches = idx.findMatches(keys);
        if(matches == null) return Collections.emptySet();

        return new AbstractHollowOrdinalIterable<VideoRatingAdvisoryIdListHollow>(matches.iterator()) {
            public VideoRatingAdvisoryIdListHollow getData(int ordinal) {
                return api.getVideoRatingAdvisoryIdListHollow(ordinal);
            }
        };
    }

    public Iterable<VideoRatingAdvisoriesHollow> findVideoRatingAdvisoriesMatches(Object... keys) {
        HollowHashIndexResult matches = idx.findMatches(keys);
        if(matches == null) return Collections.emptySet();

        return new AbstractHollowOrdinalIterable<VideoRatingAdvisoriesHollow>(matches.iterator()) {
            public VideoRatingAdvisoriesHollow getData(int ordinal) {
                return api.getVideoRatingAdvisoriesHollow(ordinal);
            }
        };
    }

    public Iterable<ConsolidatedVideoCountryRatingHollow> findConsolidatedVideoCountryRatingMatches(Object... keys) {
        HollowHashIndexResult matches = idx.findMatches(keys);
        if(matches == null) return Collections.emptySet();

        return new AbstractHollowOrdinalIterable<ConsolidatedVideoCountryRatingHollow>(matches.iterator()) {
            public ConsolidatedVideoCountryRatingHollow getData(int ordinal) {
                return api.getConsolidatedVideoCountryRatingHollow(ordinal);
            }
        };
    }

    public Iterable<ConsolidatedVideoCountryRatingListHollow> findConsolidatedVideoCountryRatingListMatches(Object... keys) {
        HollowHashIndexResult matches = idx.findMatches(keys);
        if(matches == null) return Collections.emptySet();

        return new AbstractHollowOrdinalIterable<ConsolidatedVideoCountryRatingListHollow>(matches.iterator()) {
            public ConsolidatedVideoCountryRatingListHollow getData(int ordinal) {
                return api.getConsolidatedVideoCountryRatingListHollow(ordinal);
            }
        };
    }

    public Iterable<ConsolidatedVideoRatingHollow> findConsolidatedVideoRatingMatches(Object... keys) {
        HollowHashIndexResult matches = idx.findMatches(keys);
        if(matches == null) return Collections.emptySet();

        return new AbstractHollowOrdinalIterable<ConsolidatedVideoRatingHollow>(matches.iterator()) {
            public ConsolidatedVideoRatingHollow getData(int ordinal) {
                return api.getConsolidatedVideoRatingHollow(ordinal);
            }
        };
    }

    public Iterable<ConsolidatedVideoRatingListHollow> findConsolidatedVideoRatingListMatches(Object... keys) {
        HollowHashIndexResult matches = idx.findMatches(keys);
        if(matches == null) return Collections.emptySet();

        return new AbstractHollowOrdinalIterable<ConsolidatedVideoRatingListHollow>(matches.iterator()) {
            public ConsolidatedVideoRatingListHollow getData(int ordinal) {
                return api.getConsolidatedVideoRatingListHollow(ordinal);
            }
        };
    }

    public Iterable<ConsolidatedVideoRatingsHollow> findConsolidatedVideoRatingsMatches(Object... keys) {
        HollowHashIndexResult matches = idx.findMatches(keys);
        if(matches == null) return Collections.emptySet();

        return new AbstractHollowOrdinalIterable<ConsolidatedVideoRatingsHollow>(matches.iterator()) {
            public ConsolidatedVideoRatingsHollow getData(int ordinal) {
                return api.getConsolidatedVideoRatingsHollow(ordinal);
            }
        };
    }

    public Iterable<VideoRatingRatingReasonIdsHollow> findVideoRatingRatingReasonIdsMatches(Object... keys) {
        HollowHashIndexResult matches = idx.findMatches(keys);
        if(matches == null) return Collections.emptySet();

        return new AbstractHollowOrdinalIterable<VideoRatingRatingReasonIdsHollow>(matches.iterator()) {
            public VideoRatingRatingReasonIdsHollow getData(int ordinal) {
                return api.getVideoRatingRatingReasonIdsHollow(ordinal);
            }
        };
    }

    public Iterable<VideoRatingRatingReasonArrayOfIdsHollow> findVideoRatingRatingReasonArrayOfIdsMatches(Object... keys) {
        HollowHashIndexResult matches = idx.findMatches(keys);
        if(matches == null) return Collections.emptySet();

        return new AbstractHollowOrdinalIterable<VideoRatingRatingReasonArrayOfIdsHollow>(matches.iterator()) {
            public VideoRatingRatingReasonArrayOfIdsHollow getData(int ordinal) {
                return api.getVideoRatingRatingReasonArrayOfIdsHollow(ordinal);
            }
        };
    }

    public Iterable<VideoRatingRatingReasonHollow> findVideoRatingRatingReasonMatches(Object... keys) {
        HollowHashIndexResult matches = idx.findMatches(keys);
        if(matches == null) return Collections.emptySet();

        return new AbstractHollowOrdinalIterable<VideoRatingRatingReasonHollow>(matches.iterator()) {
            public VideoRatingRatingReasonHollow getData(int ordinal) {
                return api.getVideoRatingRatingReasonHollow(ordinal);
            }
        };
    }

    public Iterable<VideoRatingRatingHollow> findVideoRatingRatingMatches(Object... keys) {
        HollowHashIndexResult matches = idx.findMatches(keys);
        if(matches == null) return Collections.emptySet();

        return new AbstractHollowOrdinalIterable<VideoRatingRatingHollow>(matches.iterator()) {
            public VideoRatingRatingHollow getData(int ordinal) {
                return api.getVideoRatingRatingHollow(ordinal);
            }
        };
    }

    public Iterable<VideoRatingArrayOfRatingHollow> findVideoRatingArrayOfRatingMatches(Object... keys) {
        HollowHashIndexResult matches = idx.findMatches(keys);
        if(matches == null) return Collections.emptySet();

        return new AbstractHollowOrdinalIterable<VideoRatingArrayOfRatingHollow>(matches.iterator()) {
            public VideoRatingArrayOfRatingHollow getData(int ordinal) {
                return api.getVideoRatingArrayOfRatingHollow(ordinal);
            }
        };
    }

    public Iterable<VideoRatingHollow> findVideoRatingMatches(Object... keys) {
        HollowHashIndexResult matches = idx.findMatches(keys);
        if(matches == null) return Collections.emptySet();

        return new AbstractHollowOrdinalIterable<VideoRatingHollow>(matches.iterator()) {
            public VideoRatingHollow getData(int ordinal) {
                return api.getVideoRatingHollow(ordinal);
            }
        };
    }

    public Iterable<VideoStreamCropParamsHollow> findVideoStreamCropParamsMatches(Object... keys) {
        HollowHashIndexResult matches = idx.findMatches(keys);
        if(matches == null) return Collections.emptySet();

        return new AbstractHollowOrdinalIterable<VideoStreamCropParamsHollow>(matches.iterator()) {
            public VideoStreamCropParamsHollow getData(int ordinal) {
                return api.getVideoStreamCropParamsHollow(ordinal);
            }
        };
    }

    public Iterable<VideoStreamInfoHollow> findVideoStreamInfoMatches(Object... keys) {
        HollowHashIndexResult matches = idx.findMatches(keys);
        if(matches == null) return Collections.emptySet();

        return new AbstractHollowOrdinalIterable<VideoStreamInfoHollow>(matches.iterator()) {
            public VideoStreamInfoHollow getData(int ordinal) {
                return api.getVideoStreamInfoHollow(ordinal);
            }
        };
    }

    public Iterable<StreamNonImageInfoHollow> findStreamNonImageInfoMatches(Object... keys) {
        HollowHashIndexResult matches = idx.findMatches(keys);
        if(matches == null) return Collections.emptySet();

        return new AbstractHollowOrdinalIterable<StreamNonImageInfoHollow>(matches.iterator()) {
            public StreamNonImageInfoHollow getData(int ordinal) {
                return api.getStreamNonImageInfoHollow(ordinal);
            }
        };
    }

    public Iterable<PackageStreamHollow> findPackageStreamMatches(Object... keys) {
        HollowHashIndexResult matches = idx.findMatches(keys);
        if(matches == null) return Collections.emptySet();

        return new AbstractHollowOrdinalIterable<PackageStreamHollow>(matches.iterator()) {
            public PackageStreamHollow getData(int ordinal) {
                return api.getPackageStreamHollow(ordinal);
            }
        };
    }

    public Iterable<PackageStreamSetHollow> findPackageStreamSetMatches(Object... keys) {
        HollowHashIndexResult matches = idx.findMatches(keys);
        if(matches == null) return Collections.emptySet();

        return new AbstractHollowOrdinalIterable<PackageStreamSetHollow>(matches.iterator()) {
            public PackageStreamSetHollow getData(int ordinal) {
                return api.getPackageStreamSetHollow(ordinal);
            }
        };
    }

    public Iterable<PackageHollow> findPackageMatches(Object... keys) {
        HollowHashIndexResult matches = idx.findMatches(keys);
        if(matches == null) return Collections.emptySet();

        return new AbstractHollowOrdinalIterable<PackageHollow>(matches.iterator()) {
            public PackageHollow getData(int ordinal) {
                return api.getPackageHollow(ordinal);
            }
        };
    }

    public Iterable<VideoTypeMediaHollow> findVideoTypeMediaMatches(Object... keys) {
        HollowHashIndexResult matches = idx.findMatches(keys);
        if(matches == null) return Collections.emptySet();

        return new AbstractHollowOrdinalIterable<VideoTypeMediaHollow>(matches.iterator()) {
            public VideoTypeMediaHollow getData(int ordinal) {
                return api.getVideoTypeMediaHollow(ordinal);
            }
        };
    }

    public Iterable<VideoTypeMediaListHollow> findVideoTypeMediaListMatches(Object... keys) {
        HollowHashIndexResult matches = idx.findMatches(keys);
        if(matches == null) return Collections.emptySet();

        return new AbstractHollowOrdinalIterable<VideoTypeMediaListHollow>(matches.iterator()) {
            public VideoTypeMediaListHollow getData(int ordinal) {
                return api.getVideoTypeMediaListHollow(ordinal);
            }
        };
    }

    public Iterable<VideoTypeDescriptorHollow> findVideoTypeDescriptorMatches(Object... keys) {
        HollowHashIndexResult matches = idx.findMatches(keys);
        if(matches == null) return Collections.emptySet();

        return new AbstractHollowOrdinalIterable<VideoTypeDescriptorHollow>(matches.iterator()) {
            public VideoTypeDescriptorHollow getData(int ordinal) {
                return api.getVideoTypeDescriptorHollow(ordinal);
            }
        };
    }

    public Iterable<VideoTypeDescriptorSetHollow> findVideoTypeDescriptorSetMatches(Object... keys) {
        HollowHashIndexResult matches = idx.findMatches(keys);
        if(matches == null) return Collections.emptySet();

        return new AbstractHollowOrdinalIterable<VideoTypeDescriptorSetHollow>(matches.iterator()) {
            public VideoTypeDescriptorSetHollow getData(int ordinal) {
                return api.getVideoTypeDescriptorSetHollow(ordinal);
            }
        };
    }

    public Iterable<VideoTypeHollow> findVideoTypeMatches(Object... keys) {
        HollowHashIndexResult matches = idx.findMatches(keys);
        if(matches == null) return Collections.emptySet();

        return new AbstractHollowOrdinalIterable<VideoTypeHollow>(matches.iterator()) {
            public VideoTypeHollow getData(int ordinal) {
                return api.getVideoTypeHollow(ordinal);
            }
        };
    }

}<|MERGE_RESOLUTION|>--- conflicted
+++ resolved
@@ -217,8 +217,1040 @@
         };
     }
 
-<<<<<<< HEAD
-=======
+    public Iterable<PersonCharacterHollow> findPersonCharacterMatches(Object... keys) {
+        HollowHashIndexResult matches = idx.findMatches(keys);
+        if(matches == null) return Collections.emptySet();
+
+        return new AbstractHollowOrdinalIterable<PersonCharacterHollow>(matches.iterator()) {
+            public PersonCharacterHollow getData(int ordinal) {
+                return api.getPersonCharacterHollow(ordinal);
+            }
+        };
+    }
+
+    public Iterable<CharacterListHollow> findCharacterListMatches(Object... keys) {
+        HollowHashIndexResult matches = idx.findMatches(keys);
+        if(matches == null) return Collections.emptySet();
+
+        return new AbstractHollowOrdinalIterable<CharacterListHollow>(matches.iterator()) {
+            public CharacterListHollow getData(int ordinal) {
+                return api.getCharacterListHollow(ordinal);
+            }
+        };
+    }
+
+    public Iterable<MovieCharacterPersonHollow> findMovieCharacterPersonMatches(Object... keys) {
+        HollowHashIndexResult matches = idx.findMatches(keys);
+        if(matches == null) return Collections.emptySet();
+
+        return new AbstractHollowOrdinalIterable<MovieCharacterPersonHollow>(matches.iterator()) {
+            public MovieCharacterPersonHollow getData(int ordinal) {
+                return api.getMovieCharacterPersonHollow(ordinal);
+            }
+        };
+    }
+
+    public Iterable<PersonVideoAliasIdHollow> findPersonVideoAliasIdMatches(Object... keys) {
+        HollowHashIndexResult matches = idx.findMatches(keys);
+        if(matches == null) return Collections.emptySet();
+
+        return new AbstractHollowOrdinalIterable<PersonVideoAliasIdHollow>(matches.iterator()) {
+            public PersonVideoAliasIdHollow getData(int ordinal) {
+                return api.getPersonVideoAliasIdHollow(ordinal);
+            }
+        };
+    }
+
+    public Iterable<PersonVideoAliasIdsListHollow> findPersonVideoAliasIdsListMatches(Object... keys) {
+        HollowHashIndexResult matches = idx.findMatches(keys);
+        if(matches == null) return Collections.emptySet();
+
+        return new AbstractHollowOrdinalIterable<PersonVideoAliasIdsListHollow>(matches.iterator()) {
+            public PersonVideoAliasIdsListHollow getData(int ordinal) {
+                return api.getPersonVideoAliasIdsListHollow(ordinal);
+            }
+        };
+    }
+
+    public Iterable<PersonVideoRoleHollow> findPersonVideoRoleMatches(Object... keys) {
+        HollowHashIndexResult matches = idx.findMatches(keys);
+        if(matches == null) return Collections.emptySet();
+
+        return new AbstractHollowOrdinalIterable<PersonVideoRoleHollow>(matches.iterator()) {
+            public PersonVideoRoleHollow getData(int ordinal) {
+                return api.getPersonVideoRoleHollow(ordinal);
+            }
+        };
+    }
+
+    public Iterable<PersonVideoRolesListHollow> findPersonVideoRolesListMatches(Object... keys) {
+        HollowHashIndexResult matches = idx.findMatches(keys);
+        if(matches == null) return Collections.emptySet();
+
+        return new AbstractHollowOrdinalIterable<PersonVideoRolesListHollow>(matches.iterator()) {
+            public PersonVideoRolesListHollow getData(int ordinal) {
+                return api.getPersonVideoRolesListHollow(ordinal);
+            }
+        };
+    }
+
+    public Iterable<PersonVideoHollow> findPersonVideoMatches(Object... keys) {
+        HollowHashIndexResult matches = idx.findMatches(keys);
+        if(matches == null) return Collections.emptySet();
+
+        return new AbstractHollowOrdinalIterable<PersonVideoHollow>(matches.iterator()) {
+            public PersonVideoHollow getData(int ordinal) {
+                return api.getPersonVideoHollow(ordinal);
+            }
+        };
+    }
+
+    public Iterable<RightsContractPackageHollow> findRightsContractPackageMatches(Object... keys) {
+        HollowHashIndexResult matches = idx.findMatches(keys);
+        if(matches == null) return Collections.emptySet();
+
+        return new AbstractHollowOrdinalIterable<RightsContractPackageHollow>(matches.iterator()) {
+            public RightsContractPackageHollow getData(int ordinal) {
+                return api.getRightsContractPackageHollow(ordinal);
+            }
+        };
+    }
+
+    public Iterable<ListOfRightsContractPackageHollow> findListOfRightsContractPackageMatches(Object... keys) {
+        HollowHashIndexResult matches = idx.findMatches(keys);
+        if(matches == null) return Collections.emptySet();
+
+        return new AbstractHollowOrdinalIterable<ListOfRightsContractPackageHollow>(matches.iterator()) {
+            public ListOfRightsContractPackageHollow getData(int ordinal) {
+                return api.getListOfRightsContractPackageHollow(ordinal);
+            }
+        };
+    }
+
+    public Iterable<RolloutPhaseWindowHollow> findRolloutPhaseWindowMatches(Object... keys) {
+        HollowHashIndexResult matches = idx.findMatches(keys);
+        if(matches == null) return Collections.emptySet();
+
+        return new AbstractHollowOrdinalIterable<RolloutPhaseWindowHollow>(matches.iterator()) {
+            public RolloutPhaseWindowHollow getData(int ordinal) {
+                return api.getRolloutPhaseWindowHollow(ordinal);
+            }
+        };
+    }
+
+    public Iterable<RolloutPhaseWindowMapHollow> findRolloutPhaseWindowMapMatches(Object... keys) {
+        HollowHashIndexResult matches = idx.findMatches(keys);
+        if(matches == null) return Collections.emptySet();
+
+        return new AbstractHollowOrdinalIterable<RolloutPhaseWindowMapHollow>(matches.iterator()) {
+            public RolloutPhaseWindowMapHollow getData(int ordinal) {
+                return api.getRolloutPhaseWindowMapHollow(ordinal);
+            }
+        };
+    }
+
+    public Iterable<SeasonHollow> findSeasonMatches(Object... keys) {
+        HollowHashIndexResult matches = idx.findMatches(keys);
+        if(matches == null) return Collections.emptySet();
+
+        return new AbstractHollowOrdinalIterable<SeasonHollow>(matches.iterator()) {
+            public SeasonHollow getData(int ordinal) {
+                return api.getSeasonHollow(ordinal);
+            }
+        };
+    }
+
+    public Iterable<SeasonListHollow> findSeasonListMatches(Object... keys) {
+        HollowHashIndexResult matches = idx.findMatches(keys);
+        if(matches == null) return Collections.emptySet();
+
+        return new AbstractHollowOrdinalIterable<SeasonListHollow>(matches.iterator()) {
+            public SeasonListHollow getData(int ordinal) {
+                return api.getSeasonListHollow(ordinal);
+            }
+        };
+    }
+
+    public Iterable<ShowMemberTypeHollow> findShowMemberTypeMatches(Object... keys) {
+        HollowHashIndexResult matches = idx.findMatches(keys);
+        if(matches == null) return Collections.emptySet();
+
+        return new AbstractHollowOrdinalIterable<ShowMemberTypeHollow>(matches.iterator()) {
+            public ShowMemberTypeHollow getData(int ordinal) {
+                return api.getShowMemberTypeHollow(ordinal);
+            }
+        };
+    }
+
+    public Iterable<ShowMemberTypeListHollow> findShowMemberTypeListMatches(Object... keys) {
+        HollowHashIndexResult matches = idx.findMatches(keys);
+        if(matches == null) return Collections.emptySet();
+
+        return new AbstractHollowOrdinalIterable<ShowMemberTypeListHollow>(matches.iterator()) {
+            public ShowMemberTypeListHollow getData(int ordinal) {
+                return api.getShowMemberTypeListHollow(ordinal);
+            }
+        };
+    }
+
+    public Iterable<ShowCountryLabelHollow> findShowCountryLabelMatches(Object... keys) {
+        HollowHashIndexResult matches = idx.findMatches(keys);
+        if(matches == null) return Collections.emptySet();
+
+        return new AbstractHollowOrdinalIterable<ShowCountryLabelHollow>(matches.iterator()) {
+            public ShowCountryLabelHollow getData(int ordinal) {
+                return api.getShowCountryLabelHollow(ordinal);
+            }
+        };
+    }
+
+    public Iterable<ShowSeasonEpisodeHollow> findShowSeasonEpisodeMatches(Object... keys) {
+        HollowHashIndexResult matches = idx.findMatches(keys);
+        if(matches == null) return Collections.emptySet();
+
+        return new AbstractHollowOrdinalIterable<ShowSeasonEpisodeHollow>(matches.iterator()) {
+            public ShowSeasonEpisodeHollow getData(int ordinal) {
+                return api.getShowSeasonEpisodeHollow(ordinal);
+            }
+        };
+    }
+
+    public Iterable<StreamAssetMetadataHollow> findStreamAssetMetadataMatches(Object... keys) {
+        HollowHashIndexResult matches = idx.findMatches(keys);
+        if(matches == null) return Collections.emptySet();
+
+        return new AbstractHollowOrdinalIterable<StreamAssetMetadataHollow>(matches.iterator()) {
+            public StreamAssetMetadataHollow getData(int ordinal) {
+                return api.getStreamAssetMetadataHollow(ordinal);
+            }
+        };
+    }
+
+    public Iterable<StreamBoxInfoKeyHollow> findStreamBoxInfoKeyMatches(Object... keys) {
+        HollowHashIndexResult matches = idx.findMatches(keys);
+        if(matches == null) return Collections.emptySet();
+
+        return new AbstractHollowOrdinalIterable<StreamBoxInfoKeyHollow>(matches.iterator()) {
+            public StreamBoxInfoKeyHollow getData(int ordinal) {
+                return api.getStreamBoxInfoKeyHollow(ordinal);
+            }
+        };
+    }
+
+    public Iterable<StreamBoxInfoHollow> findStreamBoxInfoMatches(Object... keys) {
+        HollowHashIndexResult matches = idx.findMatches(keys);
+        if(matches == null) return Collections.emptySet();
+
+        return new AbstractHollowOrdinalIterable<StreamBoxInfoHollow>(matches.iterator()) {
+            public StreamBoxInfoHollow getData(int ordinal) {
+                return api.getStreamBoxInfoHollow(ordinal);
+            }
+        };
+    }
+
+    public Iterable<SetOfStreamBoxInfoHollow> findSetOfStreamBoxInfoMatches(Object... keys) {
+        HollowHashIndexResult matches = idx.findMatches(keys);
+        if(matches == null) return Collections.emptySet();
+
+        return new AbstractHollowOrdinalIterable<SetOfStreamBoxInfoHollow>(matches.iterator()) {
+            public SetOfStreamBoxInfoHollow getData(int ordinal) {
+                return api.getSetOfStreamBoxInfoHollow(ordinal);
+            }
+        };
+    }
+
+    public Iterable<DashStreamHeaderDataHollow> findDashStreamHeaderDataMatches(Object... keys) {
+        HollowHashIndexResult matches = idx.findMatches(keys);
+        if(matches == null) return Collections.emptySet();
+
+        return new AbstractHollowOrdinalIterable<DashStreamHeaderDataHollow>(matches.iterator()) {
+            public DashStreamHeaderDataHollow getData(int ordinal) {
+                return api.getDashStreamHeaderDataHollow(ordinal);
+            }
+        };
+    }
+
+    public Iterable<StreamDimensionsHollow> findStreamDimensionsMatches(Object... keys) {
+        HollowHashIndexResult matches = idx.findMatches(keys);
+        if(matches == null) return Collections.emptySet();
+
+        return new AbstractHollowOrdinalIterable<StreamDimensionsHollow>(matches.iterator()) {
+            public StreamDimensionsHollow getData(int ordinal) {
+                return api.getStreamDimensionsHollow(ordinal);
+            }
+        };
+    }
+
+    public Iterable<StreamFileIdentificationHollow> findStreamFileIdentificationMatches(Object... keys) {
+        HollowHashIndexResult matches = idx.findMatches(keys);
+        if(matches == null) return Collections.emptySet();
+
+        return new AbstractHollowOrdinalIterable<StreamFileIdentificationHollow>(matches.iterator()) {
+            public StreamFileIdentificationHollow getData(int ordinal) {
+                return api.getStreamFileIdentificationHollow(ordinal);
+            }
+        };
+    }
+
+    public Iterable<StreamProfileIdHollow> findStreamProfileIdMatches(Object... keys) {
+        HollowHashIndexResult matches = idx.findMatches(keys);
+        if(matches == null) return Collections.emptySet();
+
+        return new AbstractHollowOrdinalIterable<StreamProfileIdHollow>(matches.iterator()) {
+            public StreamProfileIdHollow getData(int ordinal) {
+                return api.getStreamProfileIdHollow(ordinal);
+            }
+        };
+    }
+
+    public Iterable<StreamProfileIdListHollow> findStreamProfileIdListMatches(Object... keys) {
+        HollowHashIndexResult matches = idx.findMatches(keys);
+        if(matches == null) return Collections.emptySet();
+
+        return new AbstractHollowOrdinalIterable<StreamProfileIdListHollow>(matches.iterator()) {
+            public StreamProfileIdListHollow getData(int ordinal) {
+                return api.getStreamProfileIdListHollow(ordinal);
+            }
+        };
+    }
+
+    public Iterable<StringHollow> findStringMatches(Object... keys) {
+        HollowHashIndexResult matches = idx.findMatches(keys);
+        if(matches == null) return Collections.emptySet();
+
+        return new AbstractHollowOrdinalIterable<StringHollow>(matches.iterator()) {
+            public StringHollow getData(int ordinal) {
+                return api.getStringHollow(ordinal);
+            }
+        };
+    }
+
+    public Iterable<AbsoluteScheduleHollow> findAbsoluteScheduleMatches(Object... keys) {
+        HollowHashIndexResult matches = idx.findMatches(keys);
+        if(matches == null) return Collections.emptySet();
+
+        return new AbstractHollowOrdinalIterable<AbsoluteScheduleHollow>(matches.iterator()) {
+            public AbsoluteScheduleHollow getData(int ordinal) {
+                return api.getAbsoluteScheduleHollow(ordinal);
+            }
+        };
+    }
+
+    public Iterable<ArtWorkImageTypeHollow> findArtWorkImageTypeMatches(Object... keys) {
+        HollowHashIndexResult matches = idx.findMatches(keys);
+        if(matches == null) return Collections.emptySet();
+
+        return new AbstractHollowOrdinalIterable<ArtWorkImageTypeHollow>(matches.iterator()) {
+            public ArtWorkImageTypeHollow getData(int ordinal) {
+                return api.getArtWorkImageTypeHollow(ordinal);
+            }
+        };
+    }
+
+    public Iterable<ArtworkRecipeHollow> findArtworkRecipeMatches(Object... keys) {
+        HollowHashIndexResult matches = idx.findMatches(keys);
+        if(matches == null) return Collections.emptySet();
+
+        return new AbstractHollowOrdinalIterable<ArtworkRecipeHollow>(matches.iterator()) {
+            public ArtworkRecipeHollow getData(int ordinal) {
+                return api.getArtworkRecipeHollow(ordinal);
+            }
+        };
+    }
+
+    public Iterable<AudioStreamInfoHollow> findAudioStreamInfoMatches(Object... keys) {
+        HollowHashIndexResult matches = idx.findMatches(keys);
+        if(matches == null) return Collections.emptySet();
+
+        return new AbstractHollowOrdinalIterable<AudioStreamInfoHollow>(matches.iterator()) {
+            public AudioStreamInfoHollow getData(int ordinal) {
+                return api.getAudioStreamInfoHollow(ordinal);
+            }
+        };
+    }
+
+    public Iterable<CSMReviewHollow> findCSMReviewMatches(Object... keys) {
+        HollowHashIndexResult matches = idx.findMatches(keys);
+        if(matches == null) return Collections.emptySet();
+
+        return new AbstractHollowOrdinalIterable<CSMReviewHollow>(matches.iterator()) {
+            public CSMReviewHollow getData(int ordinal) {
+                return api.getCSMReviewHollow(ordinal);
+            }
+        };
+    }
+
+    public Iterable<CacheDeploymentIntentHollow> findCacheDeploymentIntentMatches(Object... keys) {
+        HollowHashIndexResult matches = idx.findMatches(keys);
+        if(matches == null) return Collections.emptySet();
+
+        return new AbstractHollowOrdinalIterable<CacheDeploymentIntentHollow>(matches.iterator()) {
+            public CacheDeploymentIntentHollow getData(int ordinal) {
+                return api.getCacheDeploymentIntentHollow(ordinal);
+            }
+        };
+    }
+
+    public Iterable<CdnHollow> findCdnMatches(Object... keys) {
+        HollowHashIndexResult matches = idx.findMatches(keys);
+        if(matches == null) return Collections.emptySet();
+
+        return new AbstractHollowOrdinalIterable<CdnHollow>(matches.iterator()) {
+            public CdnHollow getData(int ordinal) {
+                return api.getCdnHollow(ordinal);
+            }
+        };
+    }
+
+    public Iterable<CdnDeploymentHollow> findCdnDeploymentMatches(Object... keys) {
+        HollowHashIndexResult matches = idx.findMatches(keys);
+        if(matches == null) return Collections.emptySet();
+
+        return new AbstractHollowOrdinalIterable<CdnDeploymentHollow>(matches.iterator()) {
+            public CdnDeploymentHollow getData(int ordinal) {
+                return api.getCdnDeploymentHollow(ordinal);
+            }
+        };
+    }
+
+    public Iterable<CdnDeploymentSetHollow> findCdnDeploymentSetMatches(Object... keys) {
+        HollowHashIndexResult matches = idx.findMatches(keys);
+        if(matches == null) return Collections.emptySet();
+
+        return new AbstractHollowOrdinalIterable<CdnDeploymentSetHollow>(matches.iterator()) {
+            public CdnDeploymentSetHollow getData(int ordinal) {
+                return api.getCdnDeploymentSetHollow(ordinal);
+            }
+        };
+    }
+
+    public Iterable<CertificationSystemRatingHollow> findCertificationSystemRatingMatches(Object... keys) {
+        HollowHashIndexResult matches = idx.findMatches(keys);
+        if(matches == null) return Collections.emptySet();
+
+        return new AbstractHollowOrdinalIterable<CertificationSystemRatingHollow>(matches.iterator()) {
+            public CertificationSystemRatingHollow getData(int ordinal) {
+                return api.getCertificationSystemRatingHollow(ordinal);
+            }
+        };
+    }
+
+    public Iterable<CertificationSystemRatingListHollow> findCertificationSystemRatingListMatches(Object... keys) {
+        HollowHashIndexResult matches = idx.findMatches(keys);
+        if(matches == null) return Collections.emptySet();
+
+        return new AbstractHollowOrdinalIterable<CertificationSystemRatingListHollow>(matches.iterator()) {
+            public CertificationSystemRatingListHollow getData(int ordinal) {
+                return api.getCertificationSystemRatingListHollow(ordinal);
+            }
+        };
+    }
+
+    public Iterable<CertificationSystemHollow> findCertificationSystemMatches(Object... keys) {
+        HollowHashIndexResult matches = idx.findMatches(keys);
+        if(matches == null) return Collections.emptySet();
+
+        return new AbstractHollowOrdinalIterable<CertificationSystemHollow>(matches.iterator()) {
+            public CertificationSystemHollow getData(int ordinal) {
+                return api.getCertificationSystemHollow(ordinal);
+            }
+        };
+    }
+
+    public Iterable<CharacterElementsHollow> findCharacterElementsMatches(Object... keys) {
+        HollowHashIndexResult matches = idx.findMatches(keys);
+        if(matches == null) return Collections.emptySet();
+
+        return new AbstractHollowOrdinalIterable<CharacterElementsHollow>(matches.iterator()) {
+            public CharacterElementsHollow getData(int ordinal) {
+                return api.getCharacterElementsHollow(ordinal);
+            }
+        };
+    }
+
+    public Iterable<CharacterHollow> findCharacterMatches(Object... keys) {
+        HollowHashIndexResult matches = idx.findMatches(keys);
+        if(matches == null) return Collections.emptySet();
+
+        return new AbstractHollowOrdinalIterable<CharacterHollow>(matches.iterator()) {
+            public CharacterHollow getData(int ordinal) {
+                return api.getCharacterHollow(ordinal);
+            }
+        };
+    }
+
+    public Iterable<DamMerchStillsMomentHollow> findDamMerchStillsMomentMatches(Object... keys) {
+        HollowHashIndexResult matches = idx.findMatches(keys);
+        if(matches == null) return Collections.emptySet();
+
+        return new AbstractHollowOrdinalIterable<DamMerchStillsMomentHollow>(matches.iterator()) {
+            public DamMerchStillsMomentHollow getData(int ordinal) {
+                return api.getDamMerchStillsMomentHollow(ordinal);
+            }
+        };
+    }
+
+    public Iterable<DamMerchStillsHollow> findDamMerchStillsMatches(Object... keys) {
+        HollowHashIndexResult matches = idx.findMatches(keys);
+        if(matches == null) return Collections.emptySet();
+
+        return new AbstractHollowOrdinalIterable<DamMerchStillsHollow>(matches.iterator()) {
+            public DamMerchStillsHollow getData(int ordinal) {
+                return api.getDamMerchStillsHollow(ordinal);
+            }
+        };
+    }
+
+    public Iterable<DisallowedSubtitleLangCodeHollow> findDisallowedSubtitleLangCodeMatches(Object... keys) {
+        HollowHashIndexResult matches = idx.findMatches(keys);
+        if(matches == null) return Collections.emptySet();
+
+        return new AbstractHollowOrdinalIterable<DisallowedSubtitleLangCodeHollow>(matches.iterator()) {
+            public DisallowedSubtitleLangCodeHollow getData(int ordinal) {
+                return api.getDisallowedSubtitleLangCodeHollow(ordinal);
+            }
+        };
+    }
+
+    public Iterable<DisallowedSubtitleLangCodesListHollow> findDisallowedSubtitleLangCodesListMatches(Object... keys) {
+        HollowHashIndexResult matches = idx.findMatches(keys);
+        if(matches == null) return Collections.emptySet();
+
+        return new AbstractHollowOrdinalIterable<DisallowedSubtitleLangCodesListHollow>(matches.iterator()) {
+            public DisallowedSubtitleLangCodesListHollow getData(int ordinal) {
+                return api.getDisallowedSubtitleLangCodesListHollow(ordinal);
+            }
+        };
+    }
+
+    public Iterable<DisallowedAssetBundleHollow> findDisallowedAssetBundleMatches(Object... keys) {
+        HollowHashIndexResult matches = idx.findMatches(keys);
+        if(matches == null) return Collections.emptySet();
+
+        return new AbstractHollowOrdinalIterable<DisallowedAssetBundleHollow>(matches.iterator()) {
+            public DisallowedAssetBundleHollow getData(int ordinal) {
+                return api.getDisallowedAssetBundleHollow(ordinal);
+            }
+        };
+    }
+
+    public Iterable<DisallowedAssetBundlesListHollow> findDisallowedAssetBundlesListMatches(Object... keys) {
+        HollowHashIndexResult matches = idx.findMatches(keys);
+        if(matches == null) return Collections.emptySet();
+
+        return new AbstractHollowOrdinalIterable<DisallowedAssetBundlesListHollow>(matches.iterator()) {
+            public DisallowedAssetBundlesListHollow getData(int ordinal) {
+                return api.getDisallowedAssetBundlesListHollow(ordinal);
+            }
+        };
+    }
+
+    public Iterable<ContractHollow> findContractMatches(Object... keys) {
+        HollowHashIndexResult matches = idx.findMatches(keys);
+        if(matches == null) return Collections.emptySet();
+
+        return new AbstractHollowOrdinalIterable<ContractHollow>(matches.iterator()) {
+            public ContractHollow getData(int ordinal) {
+                return api.getContractHollow(ordinal);
+            }
+        };
+    }
+
+    public Iterable<DrmHeaderInfoHollow> findDrmHeaderInfoMatches(Object... keys) {
+        HollowHashIndexResult matches = idx.findMatches(keys);
+        if(matches == null) return Collections.emptySet();
+
+        return new AbstractHollowOrdinalIterable<DrmHeaderInfoHollow>(matches.iterator()) {
+            public DrmHeaderInfoHollow getData(int ordinal) {
+                return api.getDrmHeaderInfoHollow(ordinal);
+            }
+        };
+    }
+
+    public Iterable<DrmHeaderInfoListHollow> findDrmHeaderInfoListMatches(Object... keys) {
+        HollowHashIndexResult matches = idx.findMatches(keys);
+        if(matches == null) return Collections.emptySet();
+
+        return new AbstractHollowOrdinalIterable<DrmHeaderInfoListHollow>(matches.iterator()) {
+            public DrmHeaderInfoListHollow getData(int ordinal) {
+                return api.getDrmHeaderInfoListHollow(ordinal);
+            }
+        };
+    }
+
+    public Iterable<DrmSystemIdentifiersHollow> findDrmSystemIdentifiersMatches(Object... keys) {
+        HollowHashIndexResult matches = idx.findMatches(keys);
+        if(matches == null) return Collections.emptySet();
+
+        return new AbstractHollowOrdinalIterable<DrmSystemIdentifiersHollow>(matches.iterator()) {
+            public DrmSystemIdentifiersHollow getData(int ordinal) {
+                return api.getDrmSystemIdentifiersHollow(ordinal);
+            }
+        };
+    }
+
+    public Iterable<IPLArtworkDerivativeHollow> findIPLArtworkDerivativeMatches(Object... keys) {
+        HollowHashIndexResult matches = idx.findMatches(keys);
+        if(matches == null) return Collections.emptySet();
+
+        return new AbstractHollowOrdinalIterable<IPLArtworkDerivativeHollow>(matches.iterator()) {
+            public IPLArtworkDerivativeHollow getData(int ordinal) {
+                return api.getIPLArtworkDerivativeHollow(ordinal);
+            }
+        };
+    }
+
+    public Iterable<IPLDerivativeSetHollow> findIPLDerivativeSetMatches(Object... keys) {
+        HollowHashIndexResult matches = idx.findMatches(keys);
+        if(matches == null) return Collections.emptySet();
+
+        return new AbstractHollowOrdinalIterable<IPLDerivativeSetHollow>(matches.iterator()) {
+            public IPLDerivativeSetHollow getData(int ordinal) {
+                return api.getIPLDerivativeSetHollow(ordinal);
+            }
+        };
+    }
+
+    public Iterable<IPLDerivativeGroupHollow> findIPLDerivativeGroupMatches(Object... keys) {
+        HollowHashIndexResult matches = idx.findMatches(keys);
+        if(matches == null) return Collections.emptySet();
+
+        return new AbstractHollowOrdinalIterable<IPLDerivativeGroupHollow>(matches.iterator()) {
+            public IPLDerivativeGroupHollow getData(int ordinal) {
+                return api.getIPLDerivativeGroupHollow(ordinal);
+            }
+        };
+    }
+
+    public Iterable<IPLDerivativeGroupSetHollow> findIPLDerivativeGroupSetMatches(Object... keys) {
+        HollowHashIndexResult matches = idx.findMatches(keys);
+        if(matches == null) return Collections.emptySet();
+
+        return new AbstractHollowOrdinalIterable<IPLDerivativeGroupSetHollow>(matches.iterator()) {
+            public IPLDerivativeGroupSetHollow getData(int ordinal) {
+                return api.getIPLDerivativeGroupSetHollow(ordinal);
+            }
+        };
+    }
+
+    public Iterable<IPLArtworkDerivativeSetHollow> findIPLArtworkDerivativeSetMatches(Object... keys) {
+        HollowHashIndexResult matches = idx.findMatches(keys);
+        if(matches == null) return Collections.emptySet();
+
+        return new AbstractHollowOrdinalIterable<IPLArtworkDerivativeSetHollow>(matches.iterator()) {
+            public IPLArtworkDerivativeSetHollow getData(int ordinal) {
+                return api.getIPLArtworkDerivativeSetHollow(ordinal);
+            }
+        };
+    }
+
+    public Iterable<ImageStreamInfoHollow> findImageStreamInfoMatches(Object... keys) {
+        HollowHashIndexResult matches = idx.findMatches(keys);
+        if(matches == null) return Collections.emptySet();
+
+        return new AbstractHollowOrdinalIterable<ImageStreamInfoHollow>(matches.iterator()) {
+            public ImageStreamInfoHollow getData(int ordinal) {
+                return api.getImageStreamInfoHollow(ordinal);
+            }
+        };
+    }
+
+    public Iterable<ListOfContractHollow> findListOfContractMatches(Object... keys) {
+        HollowHashIndexResult matches = idx.findMatches(keys);
+        if(matches == null) return Collections.emptySet();
+
+        return new AbstractHollowOrdinalIterable<ListOfContractHollow>(matches.iterator()) {
+            public ListOfContractHollow getData(int ordinal) {
+                return api.getListOfContractHollow(ordinal);
+            }
+        };
+    }
+
+    public Iterable<ContractsHollow> findContractsMatches(Object... keys) {
+        HollowHashIndexResult matches = idx.findMatches(keys);
+        if(matches == null) return Collections.emptySet();
+
+        return new AbstractHollowOrdinalIterable<ContractsHollow>(matches.iterator()) {
+            public ContractsHollow getData(int ordinal) {
+                return api.getContractsHollow(ordinal);
+            }
+        };
+    }
+
+    public Iterable<ListOfPackageTagsHollow> findListOfPackageTagsMatches(Object... keys) {
+        HollowHashIndexResult matches = idx.findMatches(keys);
+        if(matches == null) return Collections.emptySet();
+
+        return new AbstractHollowOrdinalIterable<ListOfPackageTagsHollow>(matches.iterator()) {
+            public ListOfPackageTagsHollow getData(int ordinal) {
+                return api.getListOfPackageTagsHollow(ordinal);
+            }
+        };
+    }
+
+    public Iterable<DeployablePackagesHollow> findDeployablePackagesMatches(Object... keys) {
+        HollowHashIndexResult matches = idx.findMatches(keys);
+        if(matches == null) return Collections.emptySet();
+
+        return new AbstractHollowOrdinalIterable<DeployablePackagesHollow>(matches.iterator()) {
+            public DeployablePackagesHollow getData(int ordinal) {
+                return api.getDeployablePackagesHollow(ordinal);
+            }
+        };
+    }
+
+    public Iterable<ListOfStringHollow> findListOfStringMatches(Object... keys) {
+        HollowHashIndexResult matches = idx.findMatches(keys);
+        if(matches == null) return Collections.emptySet();
+
+        return new AbstractHollowOrdinalIterable<ListOfStringHollow>(matches.iterator()) {
+            public ListOfStringHollow getData(int ordinal) {
+                return api.getListOfStringHollow(ordinal);
+            }
+        };
+    }
+
+    public Iterable<LocaleTerritoryCodeHollow> findLocaleTerritoryCodeMatches(Object... keys) {
+        HollowHashIndexResult matches = idx.findMatches(keys);
+        if(matches == null) return Collections.emptySet();
+
+        return new AbstractHollowOrdinalIterable<LocaleTerritoryCodeHollow>(matches.iterator()) {
+            public LocaleTerritoryCodeHollow getData(int ordinal) {
+                return api.getLocaleTerritoryCodeHollow(ordinal);
+            }
+        };
+    }
+
+    public Iterable<LocaleTerritoryCodeListHollow> findLocaleTerritoryCodeListMatches(Object... keys) {
+        HollowHashIndexResult matches = idx.findMatches(keys);
+        if(matches == null) return Collections.emptySet();
+
+        return new AbstractHollowOrdinalIterable<LocaleTerritoryCodeListHollow>(matches.iterator()) {
+            public LocaleTerritoryCodeListHollow getData(int ordinal) {
+                return api.getLocaleTerritoryCodeListHollow(ordinal);
+            }
+        };
+    }
+
+    public Iterable<MasterScheduleHollow> findMasterScheduleMatches(Object... keys) {
+        HollowHashIndexResult matches = idx.findMatches(keys);
+        if(matches == null) return Collections.emptySet();
+
+        return new AbstractHollowOrdinalIterable<MasterScheduleHollow>(matches.iterator()) {
+            public MasterScheduleHollow getData(int ordinal) {
+                return api.getMasterScheduleHollow(ordinal);
+            }
+        };
+    }
+
+    public Iterable<MultiValuePassthroughMapHollow> findMultiValuePassthroughMapMatches(Object... keys) {
+        HollowHashIndexResult matches = idx.findMatches(keys);
+        if(matches == null) return Collections.emptySet();
+
+        return new AbstractHollowOrdinalIterable<MultiValuePassthroughMapHollow>(matches.iterator()) {
+            public MultiValuePassthroughMapHollow getData(int ordinal) {
+                return api.getMultiValuePassthroughMapHollow(ordinal);
+            }
+        };
+    }
+
+    public Iterable<OriginServerHollow> findOriginServerMatches(Object... keys) {
+        HollowHashIndexResult matches = idx.findMatches(keys);
+        if(matches == null) return Collections.emptySet();
+
+        return new AbstractHollowOrdinalIterable<OriginServerHollow>(matches.iterator()) {
+            public OriginServerHollow getData(int ordinal) {
+                return api.getOriginServerHollow(ordinal);
+            }
+        };
+    }
+
+    public Iterable<OverrideScheduleHollow> findOverrideScheduleMatches(Object... keys) {
+        HollowHashIndexResult matches = idx.findMatches(keys);
+        if(matches == null) return Collections.emptySet();
+
+        return new AbstractHollowOrdinalIterable<OverrideScheduleHollow>(matches.iterator()) {
+            public OverrideScheduleHollow getData(int ordinal) {
+                return api.getOverrideScheduleHollow(ordinal);
+            }
+        };
+    }
+
+    public Iterable<PackageDrmInfoHollow> findPackageDrmInfoMatches(Object... keys) {
+        HollowHashIndexResult matches = idx.findMatches(keys);
+        if(matches == null) return Collections.emptySet();
+
+        return new AbstractHollowOrdinalIterable<PackageDrmInfoHollow>(matches.iterator()) {
+            public PackageDrmInfoHollow getData(int ordinal) {
+                return api.getPackageDrmInfoHollow(ordinal);
+            }
+        };
+    }
+
+    public Iterable<PackageDrmInfoListHollow> findPackageDrmInfoListMatches(Object... keys) {
+        HollowHashIndexResult matches = idx.findMatches(keys);
+        if(matches == null) return Collections.emptySet();
+
+        return new AbstractHollowOrdinalIterable<PackageDrmInfoListHollow>(matches.iterator()) {
+            public PackageDrmInfoListHollow getData(int ordinal) {
+                return api.getPackageDrmInfoListHollow(ordinal);
+            }
+        };
+    }
+
+    public Iterable<PackageMomentHollow> findPackageMomentMatches(Object... keys) {
+        HollowHashIndexResult matches = idx.findMatches(keys);
+        if(matches == null) return Collections.emptySet();
+
+        return new AbstractHollowOrdinalIterable<PackageMomentHollow>(matches.iterator()) {
+            public PackageMomentHollow getData(int ordinal) {
+                return api.getPackageMomentHollow(ordinal);
+            }
+        };
+    }
+
+    public Iterable<PackageMomentListHollow> findPackageMomentListMatches(Object... keys) {
+        HollowHashIndexResult matches = idx.findMatches(keys);
+        if(matches == null) return Collections.emptySet();
+
+        return new AbstractHollowOrdinalIterable<PackageMomentListHollow>(matches.iterator()) {
+            public PackageMomentListHollow getData(int ordinal) {
+                return api.getPackageMomentListHollow(ordinal);
+            }
+        };
+    }
+
+    public Iterable<PhaseTagHollow> findPhaseTagMatches(Object... keys) {
+        HollowHashIndexResult matches = idx.findMatches(keys);
+        if(matches == null) return Collections.emptySet();
+
+        return new AbstractHollowOrdinalIterable<PhaseTagHollow>(matches.iterator()) {
+            public PhaseTagHollow getData(int ordinal) {
+                return api.getPhaseTagHollow(ordinal);
+            }
+        };
+    }
+
+    public Iterable<PhaseTagListHollow> findPhaseTagListMatches(Object... keys) {
+        HollowHashIndexResult matches = idx.findMatches(keys);
+        if(matches == null) return Collections.emptySet();
+
+        return new AbstractHollowOrdinalIterable<PhaseTagListHollow>(matches.iterator()) {
+            public PhaseTagListHollow getData(int ordinal) {
+                return api.getPhaseTagListHollow(ordinal);
+            }
+        };
+    }
+
+    public Iterable<ProtectionTypesHollow> findProtectionTypesMatches(Object... keys) {
+        HollowHashIndexResult matches = idx.findMatches(keys);
+        if(matches == null) return Collections.emptySet();
+
+        return new AbstractHollowOrdinalIterable<ProtectionTypesHollow>(matches.iterator()) {
+            public ProtectionTypesHollow getData(int ordinal) {
+                return api.getProtectionTypesHollow(ordinal);
+            }
+        };
+    }
+
+    public Iterable<ReleaseDateHollow> findReleaseDateMatches(Object... keys) {
+        HollowHashIndexResult matches = idx.findMatches(keys);
+        if(matches == null) return Collections.emptySet();
+
+        return new AbstractHollowOrdinalIterable<ReleaseDateHollow>(matches.iterator()) {
+            public ReleaseDateHollow getData(int ordinal) {
+                return api.getReleaseDateHollow(ordinal);
+            }
+        };
+    }
+
+    public Iterable<ListOfReleaseDatesHollow> findListOfReleaseDatesMatches(Object... keys) {
+        HollowHashIndexResult matches = idx.findMatches(keys);
+        if(matches == null) return Collections.emptySet();
+
+        return new AbstractHollowOrdinalIterable<ListOfReleaseDatesHollow>(matches.iterator()) {
+            public ListOfReleaseDatesHollow getData(int ordinal) {
+                return api.getListOfReleaseDatesHollow(ordinal);
+            }
+        };
+    }
+
+    public Iterable<RightsContractAssetHollow> findRightsContractAssetMatches(Object... keys) {
+        HollowHashIndexResult matches = idx.findMatches(keys);
+        if(matches == null) return Collections.emptySet();
+
+        return new AbstractHollowOrdinalIterable<RightsContractAssetHollow>(matches.iterator()) {
+            public RightsContractAssetHollow getData(int ordinal) {
+                return api.getRightsContractAssetHollow(ordinal);
+            }
+        };
+    }
+
+    public Iterable<ListOfRightsContractAssetHollow> findListOfRightsContractAssetMatches(Object... keys) {
+        HollowHashIndexResult matches = idx.findMatches(keys);
+        if(matches == null) return Collections.emptySet();
+
+        return new AbstractHollowOrdinalIterable<ListOfRightsContractAssetHollow>(matches.iterator()) {
+            public ListOfRightsContractAssetHollow getData(int ordinal) {
+                return api.getListOfRightsContractAssetHollow(ordinal);
+            }
+        };
+    }
+
+    public Iterable<RightsWindowContractHollow> findRightsWindowContractMatches(Object... keys) {
+        HollowHashIndexResult matches = idx.findMatches(keys);
+        if(matches == null) return Collections.emptySet();
+
+        return new AbstractHollowOrdinalIterable<RightsWindowContractHollow>(matches.iterator()) {
+            public RightsWindowContractHollow getData(int ordinal) {
+                return api.getRightsWindowContractHollow(ordinal);
+            }
+        };
+    }
+
+    public Iterable<ListOfRightsWindowContractHollow> findListOfRightsWindowContractMatches(Object... keys) {
+        HollowHashIndexResult matches = idx.findMatches(keys);
+        if(matches == null) return Collections.emptySet();
+
+        return new AbstractHollowOrdinalIterable<ListOfRightsWindowContractHollow>(matches.iterator()) {
+            public ListOfRightsWindowContractHollow getData(int ordinal) {
+                return api.getListOfRightsWindowContractHollow(ordinal);
+            }
+        };
+    }
+
+    public Iterable<RightsWindowHollow> findRightsWindowMatches(Object... keys) {
+        HollowHashIndexResult matches = idx.findMatches(keys);
+        if(matches == null) return Collections.emptySet();
+
+        return new AbstractHollowOrdinalIterable<RightsWindowHollow>(matches.iterator()) {
+            public RightsWindowHollow getData(int ordinal) {
+                return api.getRightsWindowHollow(ordinal);
+            }
+        };
+    }
+
+    public Iterable<ListOfRightsWindowHollow> findListOfRightsWindowMatches(Object... keys) {
+        HollowHashIndexResult matches = idx.findMatches(keys);
+        if(matches == null) return Collections.emptySet();
+
+        return new AbstractHollowOrdinalIterable<ListOfRightsWindowHollow>(matches.iterator()) {
+            public ListOfRightsWindowHollow getData(int ordinal) {
+                return api.getListOfRightsWindowHollow(ordinal);
+            }
+        };
+    }
+
+    public Iterable<RightsHollow> findRightsMatches(Object... keys) {
+        HollowHashIndexResult matches = idx.findMatches(keys);
+        if(matches == null) return Collections.emptySet();
+
+        return new AbstractHollowOrdinalIterable<RightsHollow>(matches.iterator()) {
+            public RightsHollow getData(int ordinal) {
+                return api.getRightsHollow(ordinal);
+            }
+        };
+    }
+
+    public Iterable<RolloutPhaseArtworkSourceFileIdHollow> findRolloutPhaseArtworkSourceFileIdMatches(Object... keys) {
+        HollowHashIndexResult matches = idx.findMatches(keys);
+        if(matches == null) return Collections.emptySet();
+
+        return new AbstractHollowOrdinalIterable<RolloutPhaseArtworkSourceFileIdHollow>(matches.iterator()) {
+            public RolloutPhaseArtworkSourceFileIdHollow getData(int ordinal) {
+                return api.getRolloutPhaseArtworkSourceFileIdHollow(ordinal);
+            }
+        };
+    }
+
+    public Iterable<RolloutPhaseArtworkSourceFileIdListHollow> findRolloutPhaseArtworkSourceFileIdListMatches(Object... keys) {
+        HollowHashIndexResult matches = idx.findMatches(keys);
+        if(matches == null) return Collections.emptySet();
+
+        return new AbstractHollowOrdinalIterable<RolloutPhaseArtworkSourceFileIdListHollow>(matches.iterator()) {
+            public RolloutPhaseArtworkSourceFileIdListHollow getData(int ordinal) {
+                return api.getRolloutPhaseArtworkSourceFileIdListHollow(ordinal);
+            }
+        };
+    }
+
+    public Iterable<RolloutPhaseArtworkHollow> findRolloutPhaseArtworkMatches(Object... keys) {
+        HollowHashIndexResult matches = idx.findMatches(keys);
+        if(matches == null) return Collections.emptySet();
+
+        return new AbstractHollowOrdinalIterable<RolloutPhaseArtworkHollow>(matches.iterator()) {
+            public RolloutPhaseArtworkHollow getData(int ordinal) {
+                return api.getRolloutPhaseArtworkHollow(ordinal);
+            }
+        };
+    }
+
+    public Iterable<RolloutPhaseLocalizedMetadataHollow> findRolloutPhaseLocalizedMetadataMatches(Object... keys) {
+        HollowHashIndexResult matches = idx.findMatches(keys);
+        if(matches == null) return Collections.emptySet();
+
+        return new AbstractHollowOrdinalIterable<RolloutPhaseLocalizedMetadataHollow>(matches.iterator()) {
+            public RolloutPhaseLocalizedMetadataHollow getData(int ordinal) {
+                return api.getRolloutPhaseLocalizedMetadataHollow(ordinal);
+            }
+        };
+    }
+
+    public Iterable<RolloutPhaseElementsHollow> findRolloutPhaseElementsMatches(Object... keys) {
+        HollowHashIndexResult matches = idx.findMatches(keys);
+        if(matches == null) return Collections.emptySet();
+
+        return new AbstractHollowOrdinalIterable<RolloutPhaseElementsHollow>(matches.iterator()) {
+            public RolloutPhaseElementsHollow getData(int ordinal) {
+                return api.getRolloutPhaseElementsHollow(ordinal);
+            }
+        };
+    }
+
+    public Iterable<RolloutPhaseHollow> findRolloutPhaseMatches(Object... keys) {
+        HollowHashIndexResult matches = idx.findMatches(keys);
+        if(matches == null) return Collections.emptySet();
+
+        return new AbstractHollowOrdinalIterable<RolloutPhaseHollow>(matches.iterator()) {
+            public RolloutPhaseHollow getData(int ordinal) {
+                return api.getRolloutPhaseHollow(ordinal);
+            }
+        };
+    }
+
+    public Iterable<RolloutPhaseListHollow> findRolloutPhaseListMatches(Object... keys) {
+        HollowHashIndexResult matches = idx.findMatches(keys);
+        if(matches == null) return Collections.emptySet();
+
+        return new AbstractHollowOrdinalIterable<RolloutPhaseListHollow>(matches.iterator()) {
+            public RolloutPhaseListHollow getData(int ordinal) {
+                return api.getRolloutPhaseListHollow(ordinal);
+            }
+        };
+    }
+
+    public Iterable<RolloutHollow> findRolloutMatches(Object... keys) {
+        HollowHashIndexResult matches = idx.findMatches(keys);
+        if(matches == null) return Collections.emptySet();
+
+        return new AbstractHollowOrdinalIterable<RolloutHollow>(matches.iterator()) {
+            public RolloutHollow getData(int ordinal) {
+                return api.getRolloutHollow(ordinal);
+            }
+        };
+    }
+
+    public Iterable<SetOfStringHollow> findSetOfStringMatches(Object... keys) {
+        HollowHashIndexResult matches = idx.findMatches(keys);
+        if(matches == null) return Collections.emptySet();
+
+        return new AbstractHollowOrdinalIterable<SetOfStringHollow>(matches.iterator()) {
+            public SetOfStringHollow getData(int ordinal) {
+                return api.getSetOfStringHollow(ordinal);
+            }
+        };
+    }
+
     public Iterable<FlagsHollow> findFlagsMatches(Object... keys) {
         HollowHashIndexResult matches = idx.findMatches(keys);
         if(matches == null) return Collections.emptySet();
@@ -230,1321 +1262,6 @@
         };
     }
 
->>>>>>> d64865be
-    public Iterable<PersonCharacterHollow> findPersonCharacterMatches(Object... keys) {
-        HollowHashIndexResult matches = idx.findMatches(keys);
-        if(matches == null) return Collections.emptySet();
-
-        return new AbstractHollowOrdinalIterable<PersonCharacterHollow>(matches.iterator()) {
-            public PersonCharacterHollow getData(int ordinal) {
-                return api.getPersonCharacterHollow(ordinal);
-            }
-        };
-    }
-
-    public Iterable<CharacterListHollow> findCharacterListMatches(Object... keys) {
-        HollowHashIndexResult matches = idx.findMatches(keys);
-        if(matches == null) return Collections.emptySet();
-
-        return new AbstractHollowOrdinalIterable<CharacterListHollow>(matches.iterator()) {
-            public CharacterListHollow getData(int ordinal) {
-                return api.getCharacterListHollow(ordinal);
-            }
-        };
-    }
-
-    public Iterable<MovieCharacterPersonHollow> findMovieCharacterPersonMatches(Object... keys) {
-        HollowHashIndexResult matches = idx.findMatches(keys);
-        if(matches == null) return Collections.emptySet();
-
-        return new AbstractHollowOrdinalIterable<MovieCharacterPersonHollow>(matches.iterator()) {
-            public MovieCharacterPersonHollow getData(int ordinal) {
-                return api.getMovieCharacterPersonHollow(ordinal);
-            }
-        };
-    }
-
-    public Iterable<PersonVideoAliasIdHollow> findPersonVideoAliasIdMatches(Object... keys) {
-        HollowHashIndexResult matches = idx.findMatches(keys);
-        if(matches == null) return Collections.emptySet();
-
-        return new AbstractHollowOrdinalIterable<PersonVideoAliasIdHollow>(matches.iterator()) {
-            public PersonVideoAliasIdHollow getData(int ordinal) {
-                return api.getPersonVideoAliasIdHollow(ordinal);
-            }
-        };
-    }
-
-    public Iterable<PersonVideoAliasIdsListHollow> findPersonVideoAliasIdsListMatches(Object... keys) {
-        HollowHashIndexResult matches = idx.findMatches(keys);
-        if(matches == null) return Collections.emptySet();
-
-        return new AbstractHollowOrdinalIterable<PersonVideoAliasIdsListHollow>(matches.iterator()) {
-            public PersonVideoAliasIdsListHollow getData(int ordinal) {
-                return api.getPersonVideoAliasIdsListHollow(ordinal);
-            }
-        };
-    }
-
-    public Iterable<PersonVideoRoleHollow> findPersonVideoRoleMatches(Object... keys) {
-        HollowHashIndexResult matches = idx.findMatches(keys);
-        if(matches == null) return Collections.emptySet();
-
-        return new AbstractHollowOrdinalIterable<PersonVideoRoleHollow>(matches.iterator()) {
-            public PersonVideoRoleHollow getData(int ordinal) {
-                return api.getPersonVideoRoleHollow(ordinal);
-            }
-        };
-    }
-
-    public Iterable<PersonVideoRolesListHollow> findPersonVideoRolesListMatches(Object... keys) {
-        HollowHashIndexResult matches = idx.findMatches(keys);
-        if(matches == null) return Collections.emptySet();
-
-        return new AbstractHollowOrdinalIterable<PersonVideoRolesListHollow>(matches.iterator()) {
-            public PersonVideoRolesListHollow getData(int ordinal) {
-                return api.getPersonVideoRolesListHollow(ordinal);
-            }
-        };
-    }
-
-    public Iterable<PersonVideoHollow> findPersonVideoMatches(Object... keys) {
-        HollowHashIndexResult matches = idx.findMatches(keys);
-        if(matches == null) return Collections.emptySet();
-
-        return new AbstractHollowOrdinalIterable<PersonVideoHollow>(matches.iterator()) {
-            public PersonVideoHollow getData(int ordinal) {
-                return api.getPersonVideoHollow(ordinal);
-            }
-        };
-    }
-
-<<<<<<< HEAD
-=======
-    public Iterable<RightsAssetSetIdHollow> findRightsAssetSetIdMatches(Object... keys) {
-        HollowHashIndexResult matches = idx.findMatches(keys);
-        if(matches == null) return Collections.emptySet();
-
-        return new AbstractHollowOrdinalIterable<RightsAssetSetIdHollow>(matches.iterator()) {
-            public RightsAssetSetIdHollow getData(int ordinal) {
-                return api.getRightsAssetSetIdHollow(ordinal);
-            }
-        };
-    }
-
->>>>>>> d64865be
-    public Iterable<RightsContractPackageHollow> findRightsContractPackageMatches(Object... keys) {
-        HollowHashIndexResult matches = idx.findMatches(keys);
-        if(matches == null) return Collections.emptySet();
-
-        return new AbstractHollowOrdinalIterable<RightsContractPackageHollow>(matches.iterator()) {
-            public RightsContractPackageHollow getData(int ordinal) {
-                return api.getRightsContractPackageHollow(ordinal);
-            }
-        };
-    }
-
-    public Iterable<ListOfRightsContractPackageHollow> findListOfRightsContractPackageMatches(Object... keys) {
-        HollowHashIndexResult matches = idx.findMatches(keys);
-        if(matches == null) return Collections.emptySet();
-
-        return new AbstractHollowOrdinalIterable<ListOfRightsContractPackageHollow>(matches.iterator()) {
-            public ListOfRightsContractPackageHollow getData(int ordinal) {
-                return api.getListOfRightsContractPackageHollow(ordinal);
-            }
-        };
-    }
-
-<<<<<<< HEAD
-=======
-    public Iterable<RightsWindowContractHollow> findRightsWindowContractMatches(Object... keys) {
-        HollowHashIndexResult matches = idx.findMatches(keys);
-        if(matches == null) return Collections.emptySet();
-
-        return new AbstractHollowOrdinalIterable<RightsWindowContractHollow>(matches.iterator()) {
-            public RightsWindowContractHollow getData(int ordinal) {
-                return api.getRightsWindowContractHollow(ordinal);
-            }
-        };
-    }
-
-    public Iterable<ListOfRightsWindowContractHollow> findListOfRightsWindowContractMatches(Object... keys) {
-        HollowHashIndexResult matches = idx.findMatches(keys);
-        if(matches == null) return Collections.emptySet();
-
-        return new AbstractHollowOrdinalIterable<ListOfRightsWindowContractHollow>(matches.iterator()) {
-            public ListOfRightsWindowContractHollow getData(int ordinal) {
-                return api.getListOfRightsWindowContractHollow(ordinal);
-            }
-        };
-    }
-
-    public Iterable<RightsWindowHollow> findRightsWindowMatches(Object... keys) {
-        HollowHashIndexResult matches = idx.findMatches(keys);
-        if(matches == null) return Collections.emptySet();
-
-        return new AbstractHollowOrdinalIterable<RightsWindowHollow>(matches.iterator()) {
-            public RightsWindowHollow getData(int ordinal) {
-                return api.getRightsWindowHollow(ordinal);
-            }
-        };
-    }
-
-    public Iterable<ListOfRightsWindowHollow> findListOfRightsWindowMatches(Object... keys) {
-        HollowHashIndexResult matches = idx.findMatches(keys);
-        if(matches == null) return Collections.emptySet();
-
-        return new AbstractHollowOrdinalIterable<ListOfRightsWindowHollow>(matches.iterator()) {
-            public ListOfRightsWindowHollow getData(int ordinal) {
-                return api.getListOfRightsWindowHollow(ordinal);
-            }
-        };
-    }
-
->>>>>>> d64865be
-    public Iterable<RolloutPhaseWindowHollow> findRolloutPhaseWindowMatches(Object... keys) {
-        HollowHashIndexResult matches = idx.findMatches(keys);
-        if(matches == null) return Collections.emptySet();
-
-        return new AbstractHollowOrdinalIterable<RolloutPhaseWindowHollow>(matches.iterator()) {
-            public RolloutPhaseWindowHollow getData(int ordinal) {
-                return api.getRolloutPhaseWindowHollow(ordinal);
-            }
-        };
-    }
-
-    public Iterable<RolloutPhaseWindowMapHollow> findRolloutPhaseWindowMapMatches(Object... keys) {
-        HollowHashIndexResult matches = idx.findMatches(keys);
-        if(matches == null) return Collections.emptySet();
-
-        return new AbstractHollowOrdinalIterable<RolloutPhaseWindowMapHollow>(matches.iterator()) {
-            public RolloutPhaseWindowMapHollow getData(int ordinal) {
-                return api.getRolloutPhaseWindowMapHollow(ordinal);
-            }
-        };
-    }
-
-    public Iterable<SeasonHollow> findSeasonMatches(Object... keys) {
-        HollowHashIndexResult matches = idx.findMatches(keys);
-        if(matches == null) return Collections.emptySet();
-
-        return new AbstractHollowOrdinalIterable<SeasonHollow>(matches.iterator()) {
-            public SeasonHollow getData(int ordinal) {
-                return api.getSeasonHollow(ordinal);
-            }
-        };
-    }
-
-    public Iterable<SeasonListHollow> findSeasonListMatches(Object... keys) {
-        HollowHashIndexResult matches = idx.findMatches(keys);
-        if(matches == null) return Collections.emptySet();
-
-        return new AbstractHollowOrdinalIterable<SeasonListHollow>(matches.iterator()) {
-            public SeasonListHollow getData(int ordinal) {
-                return api.getSeasonListHollow(ordinal);
-            }
-        };
-    }
-
-    public Iterable<ShowMemberTypeHollow> findShowMemberTypeMatches(Object... keys) {
-        HollowHashIndexResult matches = idx.findMatches(keys);
-        if(matches == null) return Collections.emptySet();
-
-        return new AbstractHollowOrdinalIterable<ShowMemberTypeHollow>(matches.iterator()) {
-            public ShowMemberTypeHollow getData(int ordinal) {
-                return api.getShowMemberTypeHollow(ordinal);
-            }
-        };
-    }
-
-    public Iterable<ShowMemberTypeListHollow> findShowMemberTypeListMatches(Object... keys) {
-        HollowHashIndexResult matches = idx.findMatches(keys);
-        if(matches == null) return Collections.emptySet();
-
-        return new AbstractHollowOrdinalIterable<ShowMemberTypeListHollow>(matches.iterator()) {
-            public ShowMemberTypeListHollow getData(int ordinal) {
-                return api.getShowMemberTypeListHollow(ordinal);
-            }
-        };
-    }
-
-    public Iterable<ShowCountryLabelHollow> findShowCountryLabelMatches(Object... keys) {
-        HollowHashIndexResult matches = idx.findMatches(keys);
-        if(matches == null) return Collections.emptySet();
-
-        return new AbstractHollowOrdinalIterable<ShowCountryLabelHollow>(matches.iterator()) {
-            public ShowCountryLabelHollow getData(int ordinal) {
-                return api.getShowCountryLabelHollow(ordinal);
-            }
-        };
-    }
-
-    public Iterable<ShowSeasonEpisodeHollow> findShowSeasonEpisodeMatches(Object... keys) {
-        HollowHashIndexResult matches = idx.findMatches(keys);
-        if(matches == null) return Collections.emptySet();
-
-        return new AbstractHollowOrdinalIterable<ShowSeasonEpisodeHollow>(matches.iterator()) {
-            public ShowSeasonEpisodeHollow getData(int ordinal) {
-                return api.getShowSeasonEpisodeHollow(ordinal);
-            }
-        };
-    }
-
-    public Iterable<StreamAssetMetadataHollow> findStreamAssetMetadataMatches(Object... keys) {
-        HollowHashIndexResult matches = idx.findMatches(keys);
-        if(matches == null) return Collections.emptySet();
-
-        return new AbstractHollowOrdinalIterable<StreamAssetMetadataHollow>(matches.iterator()) {
-            public StreamAssetMetadataHollow getData(int ordinal) {
-                return api.getStreamAssetMetadataHollow(ordinal);
-            }
-        };
-    }
-
-    public Iterable<StreamBoxInfoKeyHollow> findStreamBoxInfoKeyMatches(Object... keys) {
-        HollowHashIndexResult matches = idx.findMatches(keys);
-        if(matches == null) return Collections.emptySet();
-
-        return new AbstractHollowOrdinalIterable<StreamBoxInfoKeyHollow>(matches.iterator()) {
-            public StreamBoxInfoKeyHollow getData(int ordinal) {
-                return api.getStreamBoxInfoKeyHollow(ordinal);
-            }
-        };
-    }
-
-    public Iterable<StreamBoxInfoHollow> findStreamBoxInfoMatches(Object... keys) {
-        HollowHashIndexResult matches = idx.findMatches(keys);
-        if(matches == null) return Collections.emptySet();
-
-        return new AbstractHollowOrdinalIterable<StreamBoxInfoHollow>(matches.iterator()) {
-            public StreamBoxInfoHollow getData(int ordinal) {
-                return api.getStreamBoxInfoHollow(ordinal);
-            }
-        };
-    }
-
-    public Iterable<SetOfStreamBoxInfoHollow> findSetOfStreamBoxInfoMatches(Object... keys) {
-        HollowHashIndexResult matches = idx.findMatches(keys);
-        if(matches == null) return Collections.emptySet();
-
-        return new AbstractHollowOrdinalIterable<SetOfStreamBoxInfoHollow>(matches.iterator()) {
-            public SetOfStreamBoxInfoHollow getData(int ordinal) {
-                return api.getSetOfStreamBoxInfoHollow(ordinal);
-            }
-        };
-    }
-
-    public Iterable<DashStreamHeaderDataHollow> findDashStreamHeaderDataMatches(Object... keys) {
-        HollowHashIndexResult matches = idx.findMatches(keys);
-        if(matches == null) return Collections.emptySet();
-
-        return new AbstractHollowOrdinalIterable<DashStreamHeaderDataHollow>(matches.iterator()) {
-            public DashStreamHeaderDataHollow getData(int ordinal) {
-                return api.getDashStreamHeaderDataHollow(ordinal);
-            }
-        };
-    }
-
-    public Iterable<StreamDimensionsHollow> findStreamDimensionsMatches(Object... keys) {
-        HollowHashIndexResult matches = idx.findMatches(keys);
-        if(matches == null) return Collections.emptySet();
-
-        return new AbstractHollowOrdinalIterable<StreamDimensionsHollow>(matches.iterator()) {
-            public StreamDimensionsHollow getData(int ordinal) {
-                return api.getStreamDimensionsHollow(ordinal);
-            }
-        };
-    }
-
-    public Iterable<StreamFileIdentificationHollow> findStreamFileIdentificationMatches(Object... keys) {
-        HollowHashIndexResult matches = idx.findMatches(keys);
-        if(matches == null) return Collections.emptySet();
-
-        return new AbstractHollowOrdinalIterable<StreamFileIdentificationHollow>(matches.iterator()) {
-            public StreamFileIdentificationHollow getData(int ordinal) {
-                return api.getStreamFileIdentificationHollow(ordinal);
-            }
-        };
-    }
-
-    public Iterable<StreamProfileIdHollow> findStreamProfileIdMatches(Object... keys) {
-        HollowHashIndexResult matches = idx.findMatches(keys);
-        if(matches == null) return Collections.emptySet();
-
-        return new AbstractHollowOrdinalIterable<StreamProfileIdHollow>(matches.iterator()) {
-            public StreamProfileIdHollow getData(int ordinal) {
-                return api.getStreamProfileIdHollow(ordinal);
-            }
-        };
-    }
-
-    public Iterable<StreamProfileIdListHollow> findStreamProfileIdListMatches(Object... keys) {
-        HollowHashIndexResult matches = idx.findMatches(keys);
-        if(matches == null) return Collections.emptySet();
-
-        return new AbstractHollowOrdinalIterable<StreamProfileIdListHollow>(matches.iterator()) {
-            public StreamProfileIdListHollow getData(int ordinal) {
-                return api.getStreamProfileIdListHollow(ordinal);
-            }
-        };
-    }
-
-    public Iterable<StringHollow> findStringMatches(Object... keys) {
-        HollowHashIndexResult matches = idx.findMatches(keys);
-        if(matches == null) return Collections.emptySet();
-
-        return new AbstractHollowOrdinalIterable<StringHollow>(matches.iterator()) {
-            public StringHollow getData(int ordinal) {
-                return api.getStringHollow(ordinal);
-            }
-        };
-    }
-
-    public Iterable<AbsoluteScheduleHollow> findAbsoluteScheduleMatches(Object... keys) {
-        HollowHashIndexResult matches = idx.findMatches(keys);
-        if(matches == null) return Collections.emptySet();
-
-        return new AbstractHollowOrdinalIterable<AbsoluteScheduleHollow>(matches.iterator()) {
-            public AbsoluteScheduleHollow getData(int ordinal) {
-                return api.getAbsoluteScheduleHollow(ordinal);
-            }
-        };
-    }
-
-    public Iterable<ArtWorkImageTypeHollow> findArtWorkImageTypeMatches(Object... keys) {
-        HollowHashIndexResult matches = idx.findMatches(keys);
-        if(matches == null) return Collections.emptySet();
-
-        return new AbstractHollowOrdinalIterable<ArtWorkImageTypeHollow>(matches.iterator()) {
-            public ArtWorkImageTypeHollow getData(int ordinal) {
-                return api.getArtWorkImageTypeHollow(ordinal);
-            }
-        };
-    }
-
-    public Iterable<ArtworkRecipeHollow> findArtworkRecipeMatches(Object... keys) {
-        HollowHashIndexResult matches = idx.findMatches(keys);
-        if(matches == null) return Collections.emptySet();
-
-        return new AbstractHollowOrdinalIterable<ArtworkRecipeHollow>(matches.iterator()) {
-            public ArtworkRecipeHollow getData(int ordinal) {
-                return api.getArtworkRecipeHollow(ordinal);
-            }
-        };
-    }
-
-    public Iterable<AudioStreamInfoHollow> findAudioStreamInfoMatches(Object... keys) {
-        HollowHashIndexResult matches = idx.findMatches(keys);
-        if(matches == null) return Collections.emptySet();
-
-        return new AbstractHollowOrdinalIterable<AudioStreamInfoHollow>(matches.iterator()) {
-            public AudioStreamInfoHollow getData(int ordinal) {
-                return api.getAudioStreamInfoHollow(ordinal);
-            }
-        };
-    }
-
-    public Iterable<CSMReviewHollow> findCSMReviewMatches(Object... keys) {
-        HollowHashIndexResult matches = idx.findMatches(keys);
-        if(matches == null) return Collections.emptySet();
-
-        return new AbstractHollowOrdinalIterable<CSMReviewHollow>(matches.iterator()) {
-            public CSMReviewHollow getData(int ordinal) {
-                return api.getCSMReviewHollow(ordinal);
-            }
-        };
-    }
-
-    public Iterable<CacheDeploymentIntentHollow> findCacheDeploymentIntentMatches(Object... keys) {
-        HollowHashIndexResult matches = idx.findMatches(keys);
-        if(matches == null) return Collections.emptySet();
-
-        return new AbstractHollowOrdinalIterable<CacheDeploymentIntentHollow>(matches.iterator()) {
-            public CacheDeploymentIntentHollow getData(int ordinal) {
-                return api.getCacheDeploymentIntentHollow(ordinal);
-            }
-        };
-    }
-
-    public Iterable<CdnHollow> findCdnMatches(Object... keys) {
-        HollowHashIndexResult matches = idx.findMatches(keys);
-        if(matches == null) return Collections.emptySet();
-
-        return new AbstractHollowOrdinalIterable<CdnHollow>(matches.iterator()) {
-            public CdnHollow getData(int ordinal) {
-                return api.getCdnHollow(ordinal);
-            }
-        };
-    }
-
-    public Iterable<CdnDeploymentHollow> findCdnDeploymentMatches(Object... keys) {
-        HollowHashIndexResult matches = idx.findMatches(keys);
-        if(matches == null) return Collections.emptySet();
-
-        return new AbstractHollowOrdinalIterable<CdnDeploymentHollow>(matches.iterator()) {
-            public CdnDeploymentHollow getData(int ordinal) {
-                return api.getCdnDeploymentHollow(ordinal);
-            }
-        };
-    }
-
-    public Iterable<CdnDeploymentSetHollow> findCdnDeploymentSetMatches(Object... keys) {
-        HollowHashIndexResult matches = idx.findMatches(keys);
-        if(matches == null) return Collections.emptySet();
-
-        return new AbstractHollowOrdinalIterable<CdnDeploymentSetHollow>(matches.iterator()) {
-            public CdnDeploymentSetHollow getData(int ordinal) {
-                return api.getCdnDeploymentSetHollow(ordinal);
-            }
-        };
-    }
-
-    public Iterable<CertificationSystemRatingHollow> findCertificationSystemRatingMatches(Object... keys) {
-        HollowHashIndexResult matches = idx.findMatches(keys);
-        if(matches == null) return Collections.emptySet();
-
-        return new AbstractHollowOrdinalIterable<CertificationSystemRatingHollow>(matches.iterator()) {
-            public CertificationSystemRatingHollow getData(int ordinal) {
-                return api.getCertificationSystemRatingHollow(ordinal);
-            }
-        };
-    }
-
-    public Iterable<CertificationSystemRatingListHollow> findCertificationSystemRatingListMatches(Object... keys) {
-        HollowHashIndexResult matches = idx.findMatches(keys);
-        if(matches == null) return Collections.emptySet();
-
-        return new AbstractHollowOrdinalIterable<CertificationSystemRatingListHollow>(matches.iterator()) {
-            public CertificationSystemRatingListHollow getData(int ordinal) {
-                return api.getCertificationSystemRatingListHollow(ordinal);
-            }
-        };
-    }
-
-    public Iterable<CertificationSystemHollow> findCertificationSystemMatches(Object... keys) {
-        HollowHashIndexResult matches = idx.findMatches(keys);
-        if(matches == null) return Collections.emptySet();
-
-        return new AbstractHollowOrdinalIterable<CertificationSystemHollow>(matches.iterator()) {
-            public CertificationSystemHollow getData(int ordinal) {
-                return api.getCertificationSystemHollow(ordinal);
-            }
-        };
-    }
-
-    public Iterable<CharacterElementsHollow> findCharacterElementsMatches(Object... keys) {
-        HollowHashIndexResult matches = idx.findMatches(keys);
-        if(matches == null) return Collections.emptySet();
-
-        return new AbstractHollowOrdinalIterable<CharacterElementsHollow>(matches.iterator()) {
-            public CharacterElementsHollow getData(int ordinal) {
-                return api.getCharacterElementsHollow(ordinal);
-            }
-        };
-    }
-
-    public Iterable<CharacterHollow> findCharacterMatches(Object... keys) {
-        HollowHashIndexResult matches = idx.findMatches(keys);
-        if(matches == null) return Collections.emptySet();
-
-        return new AbstractHollowOrdinalIterable<CharacterHollow>(matches.iterator()) {
-            public CharacterHollow getData(int ordinal) {
-                return api.getCharacterHollow(ordinal);
-            }
-        };
-    }
-
-    public Iterable<DamMerchStillsMomentHollow> findDamMerchStillsMomentMatches(Object... keys) {
-        HollowHashIndexResult matches = idx.findMatches(keys);
-        if(matches == null) return Collections.emptySet();
-
-        return new AbstractHollowOrdinalIterable<DamMerchStillsMomentHollow>(matches.iterator()) {
-            public DamMerchStillsMomentHollow getData(int ordinal) {
-                return api.getDamMerchStillsMomentHollow(ordinal);
-            }
-        };
-    }
-
-    public Iterable<DamMerchStillsHollow> findDamMerchStillsMatches(Object... keys) {
-        HollowHashIndexResult matches = idx.findMatches(keys);
-        if(matches == null) return Collections.emptySet();
-
-        return new AbstractHollowOrdinalIterable<DamMerchStillsHollow>(matches.iterator()) {
-            public DamMerchStillsHollow getData(int ordinal) {
-                return api.getDamMerchStillsHollow(ordinal);
-            }
-        };
-    }
-
-    public Iterable<DisallowedSubtitleLangCodeHollow> findDisallowedSubtitleLangCodeMatches(Object... keys) {
-        HollowHashIndexResult matches = idx.findMatches(keys);
-        if(matches == null) return Collections.emptySet();
-
-        return new AbstractHollowOrdinalIterable<DisallowedSubtitleLangCodeHollow>(matches.iterator()) {
-            public DisallowedSubtitleLangCodeHollow getData(int ordinal) {
-                return api.getDisallowedSubtitleLangCodeHollow(ordinal);
-            }
-        };
-    }
-
-    public Iterable<DisallowedSubtitleLangCodesListHollow> findDisallowedSubtitleLangCodesListMatches(Object... keys) {
-        HollowHashIndexResult matches = idx.findMatches(keys);
-        if(matches == null) return Collections.emptySet();
-
-        return new AbstractHollowOrdinalIterable<DisallowedSubtitleLangCodesListHollow>(matches.iterator()) {
-            public DisallowedSubtitleLangCodesListHollow getData(int ordinal) {
-                return api.getDisallowedSubtitleLangCodesListHollow(ordinal);
-            }
-        };
-    }
-
-    public Iterable<DisallowedAssetBundleHollow> findDisallowedAssetBundleMatches(Object... keys) {
-        HollowHashIndexResult matches = idx.findMatches(keys);
-        if(matches == null) return Collections.emptySet();
-
-        return new AbstractHollowOrdinalIterable<DisallowedAssetBundleHollow>(matches.iterator()) {
-            public DisallowedAssetBundleHollow getData(int ordinal) {
-                return api.getDisallowedAssetBundleHollow(ordinal);
-            }
-        };
-    }
-
-    public Iterable<DisallowedAssetBundlesListHollow> findDisallowedAssetBundlesListMatches(Object... keys) {
-        HollowHashIndexResult matches = idx.findMatches(keys);
-        if(matches == null) return Collections.emptySet();
-
-        return new AbstractHollowOrdinalIterable<DisallowedAssetBundlesListHollow>(matches.iterator()) {
-            public DisallowedAssetBundlesListHollow getData(int ordinal) {
-                return api.getDisallowedAssetBundlesListHollow(ordinal);
-            }
-        };
-    }
-
-    public Iterable<ContractHollow> findContractMatches(Object... keys) {
-        HollowHashIndexResult matches = idx.findMatches(keys);
-        if(matches == null) return Collections.emptySet();
-
-        return new AbstractHollowOrdinalIterable<ContractHollow>(matches.iterator()) {
-            public ContractHollow getData(int ordinal) {
-                return api.getContractHollow(ordinal);
-            }
-        };
-    }
-
-    public Iterable<DrmHeaderInfoHollow> findDrmHeaderInfoMatches(Object... keys) {
-        HollowHashIndexResult matches = idx.findMatches(keys);
-        if(matches == null) return Collections.emptySet();
-
-        return new AbstractHollowOrdinalIterable<DrmHeaderInfoHollow>(matches.iterator()) {
-            public DrmHeaderInfoHollow getData(int ordinal) {
-                return api.getDrmHeaderInfoHollow(ordinal);
-            }
-        };
-    }
-
-    public Iterable<DrmHeaderInfoListHollow> findDrmHeaderInfoListMatches(Object... keys) {
-        HollowHashIndexResult matches = idx.findMatches(keys);
-        if(matches == null) return Collections.emptySet();
-
-        return new AbstractHollowOrdinalIterable<DrmHeaderInfoListHollow>(matches.iterator()) {
-            public DrmHeaderInfoListHollow getData(int ordinal) {
-                return api.getDrmHeaderInfoListHollow(ordinal);
-            }
-        };
-    }
-
-    public Iterable<DrmSystemIdentifiersHollow> findDrmSystemIdentifiersMatches(Object... keys) {
-        HollowHashIndexResult matches = idx.findMatches(keys);
-        if(matches == null) return Collections.emptySet();
-
-        return new AbstractHollowOrdinalIterable<DrmSystemIdentifiersHollow>(matches.iterator()) {
-            public DrmSystemIdentifiersHollow getData(int ordinal) {
-                return api.getDrmSystemIdentifiersHollow(ordinal);
-            }
-        };
-    }
-
-    public Iterable<IPLArtworkDerivativeHollow> findIPLArtworkDerivativeMatches(Object... keys) {
-        HollowHashIndexResult matches = idx.findMatches(keys);
-        if(matches == null) return Collections.emptySet();
-
-        return new AbstractHollowOrdinalIterable<IPLArtworkDerivativeHollow>(matches.iterator()) {
-            public IPLArtworkDerivativeHollow getData(int ordinal) {
-                return api.getIPLArtworkDerivativeHollow(ordinal);
-            }
-        };
-    }
-
-    public Iterable<IPLDerivativeSetHollow> findIPLDerivativeSetMatches(Object... keys) {
-        HollowHashIndexResult matches = idx.findMatches(keys);
-        if(matches == null) return Collections.emptySet();
-
-        return new AbstractHollowOrdinalIterable<IPLDerivativeSetHollow>(matches.iterator()) {
-            public IPLDerivativeSetHollow getData(int ordinal) {
-                return api.getIPLDerivativeSetHollow(ordinal);
-            }
-        };
-    }
-
-    public Iterable<IPLDerivativeGroupHollow> findIPLDerivativeGroupMatches(Object... keys) {
-        HollowHashIndexResult matches = idx.findMatches(keys);
-        if(matches == null) return Collections.emptySet();
-
-        return new AbstractHollowOrdinalIterable<IPLDerivativeGroupHollow>(matches.iterator()) {
-            public IPLDerivativeGroupHollow getData(int ordinal) {
-                return api.getIPLDerivativeGroupHollow(ordinal);
-            }
-        };
-    }
-
-    public Iterable<IPLDerivativeGroupSetHollow> findIPLDerivativeGroupSetMatches(Object... keys) {
-        HollowHashIndexResult matches = idx.findMatches(keys);
-        if(matches == null) return Collections.emptySet();
-
-        return new AbstractHollowOrdinalIterable<IPLDerivativeGroupSetHollow>(matches.iterator()) {
-            public IPLDerivativeGroupSetHollow getData(int ordinal) {
-                return api.getIPLDerivativeGroupSetHollow(ordinal);
-            }
-        };
-    }
-
-    public Iterable<IPLArtworkDerivativeSetHollow> findIPLArtworkDerivativeSetMatches(Object... keys) {
-        HollowHashIndexResult matches = idx.findMatches(keys);
-        if(matches == null) return Collections.emptySet();
-
-        return new AbstractHollowOrdinalIterable<IPLArtworkDerivativeSetHollow>(matches.iterator()) {
-            public IPLArtworkDerivativeSetHollow getData(int ordinal) {
-                return api.getIPLArtworkDerivativeSetHollow(ordinal);
-            }
-        };
-    }
-
-    public Iterable<ImageStreamInfoHollow> findImageStreamInfoMatches(Object... keys) {
-        HollowHashIndexResult matches = idx.findMatches(keys);
-        if(matches == null) return Collections.emptySet();
-
-        return new AbstractHollowOrdinalIterable<ImageStreamInfoHollow>(matches.iterator()) {
-            public ImageStreamInfoHollow getData(int ordinal) {
-                return api.getImageStreamInfoHollow(ordinal);
-            }
-        };
-    }
-
-    public Iterable<ListOfContractHollow> findListOfContractMatches(Object... keys) {
-        HollowHashIndexResult matches = idx.findMatches(keys);
-        if(matches == null) return Collections.emptySet();
-
-        return new AbstractHollowOrdinalIterable<ListOfContractHollow>(matches.iterator()) {
-            public ListOfContractHollow getData(int ordinal) {
-                return api.getListOfContractHollow(ordinal);
-            }
-        };
-    }
-
-    public Iterable<ContractsHollow> findContractsMatches(Object... keys) {
-        HollowHashIndexResult matches = idx.findMatches(keys);
-        if(matches == null) return Collections.emptySet();
-
-        return new AbstractHollowOrdinalIterable<ContractsHollow>(matches.iterator()) {
-            public ContractsHollow getData(int ordinal) {
-                return api.getContractsHollow(ordinal);
-            }
-        };
-    }
-
-    public Iterable<ListOfPackageTagsHollow> findListOfPackageTagsMatches(Object... keys) {
-        HollowHashIndexResult matches = idx.findMatches(keys);
-        if(matches == null) return Collections.emptySet();
-
-        return new AbstractHollowOrdinalIterable<ListOfPackageTagsHollow>(matches.iterator()) {
-            public ListOfPackageTagsHollow getData(int ordinal) {
-                return api.getListOfPackageTagsHollow(ordinal);
-            }
-        };
-    }
-
-    public Iterable<DeployablePackagesHollow> findDeployablePackagesMatches(Object... keys) {
-        HollowHashIndexResult matches = idx.findMatches(keys);
-        if(matches == null) return Collections.emptySet();
-
-        return new AbstractHollowOrdinalIterable<DeployablePackagesHollow>(matches.iterator()) {
-            public DeployablePackagesHollow getData(int ordinal) {
-                return api.getDeployablePackagesHollow(ordinal);
-            }
-        };
-    }
-
-    public Iterable<ListOfStringHollow> findListOfStringMatches(Object... keys) {
-        HollowHashIndexResult matches = idx.findMatches(keys);
-        if(matches == null) return Collections.emptySet();
-
-        return new AbstractHollowOrdinalIterable<ListOfStringHollow>(matches.iterator()) {
-            public ListOfStringHollow getData(int ordinal) {
-                return api.getListOfStringHollow(ordinal);
-            }
-        };
-    }
-
-    public Iterable<LocaleTerritoryCodeHollow> findLocaleTerritoryCodeMatches(Object... keys) {
-        HollowHashIndexResult matches = idx.findMatches(keys);
-        if(matches == null) return Collections.emptySet();
-
-        return new AbstractHollowOrdinalIterable<LocaleTerritoryCodeHollow>(matches.iterator()) {
-            public LocaleTerritoryCodeHollow getData(int ordinal) {
-                return api.getLocaleTerritoryCodeHollow(ordinal);
-            }
-        };
-    }
-
-    public Iterable<LocaleTerritoryCodeListHollow> findLocaleTerritoryCodeListMatches(Object... keys) {
-        HollowHashIndexResult matches = idx.findMatches(keys);
-        if(matches == null) return Collections.emptySet();
-
-        return new AbstractHollowOrdinalIterable<LocaleTerritoryCodeListHollow>(matches.iterator()) {
-            public LocaleTerritoryCodeListHollow getData(int ordinal) {
-                return api.getLocaleTerritoryCodeListHollow(ordinal);
-            }
-        };
-    }
-
-    public Iterable<MasterScheduleHollow> findMasterScheduleMatches(Object... keys) {
-        HollowHashIndexResult matches = idx.findMatches(keys);
-        if(matches == null) return Collections.emptySet();
-
-        return new AbstractHollowOrdinalIterable<MasterScheduleHollow>(matches.iterator()) {
-            public MasterScheduleHollow getData(int ordinal) {
-                return api.getMasterScheduleHollow(ordinal);
-            }
-        };
-    }
-
-    public Iterable<MultiValuePassthroughMapHollow> findMultiValuePassthroughMapMatches(Object... keys) {
-        HollowHashIndexResult matches = idx.findMatches(keys);
-        if(matches == null) return Collections.emptySet();
-
-        return new AbstractHollowOrdinalIterable<MultiValuePassthroughMapHollow>(matches.iterator()) {
-            public MultiValuePassthroughMapHollow getData(int ordinal) {
-                return api.getMultiValuePassthroughMapHollow(ordinal);
-            }
-        };
-    }
-
-    public Iterable<OriginServerHollow> findOriginServerMatches(Object... keys) {
-        HollowHashIndexResult matches = idx.findMatches(keys);
-        if(matches == null) return Collections.emptySet();
-
-        return new AbstractHollowOrdinalIterable<OriginServerHollow>(matches.iterator()) {
-            public OriginServerHollow getData(int ordinal) {
-                return api.getOriginServerHollow(ordinal);
-            }
-        };
-    }
-
-    public Iterable<OverrideScheduleHollow> findOverrideScheduleMatches(Object... keys) {
-        HollowHashIndexResult matches = idx.findMatches(keys);
-        if(matches == null) return Collections.emptySet();
-
-        return new AbstractHollowOrdinalIterable<OverrideScheduleHollow>(matches.iterator()) {
-            public OverrideScheduleHollow getData(int ordinal) {
-                return api.getOverrideScheduleHollow(ordinal);
-            }
-        };
-    }
-
-    public Iterable<PackageDrmInfoHollow> findPackageDrmInfoMatches(Object... keys) {
-        HollowHashIndexResult matches = idx.findMatches(keys);
-        if(matches == null) return Collections.emptySet();
-
-        return new AbstractHollowOrdinalIterable<PackageDrmInfoHollow>(matches.iterator()) {
-            public PackageDrmInfoHollow getData(int ordinal) {
-                return api.getPackageDrmInfoHollow(ordinal);
-            }
-        };
-    }
-
-    public Iterable<PackageDrmInfoListHollow> findPackageDrmInfoListMatches(Object... keys) {
-        HollowHashIndexResult matches = idx.findMatches(keys);
-        if(matches == null) return Collections.emptySet();
-
-        return new AbstractHollowOrdinalIterable<PackageDrmInfoListHollow>(matches.iterator()) {
-            public PackageDrmInfoListHollow getData(int ordinal) {
-                return api.getPackageDrmInfoListHollow(ordinal);
-            }
-        };
-    }
-
-    public Iterable<PackageMomentHollow> findPackageMomentMatches(Object... keys) {
-        HollowHashIndexResult matches = idx.findMatches(keys);
-        if(matches == null) return Collections.emptySet();
-
-        return new AbstractHollowOrdinalIterable<PackageMomentHollow>(matches.iterator()) {
-            public PackageMomentHollow getData(int ordinal) {
-                return api.getPackageMomentHollow(ordinal);
-            }
-        };
-    }
-
-    public Iterable<PackageMomentListHollow> findPackageMomentListMatches(Object... keys) {
-        HollowHashIndexResult matches = idx.findMatches(keys);
-        if(matches == null) return Collections.emptySet();
-
-        return new AbstractHollowOrdinalIterable<PackageMomentListHollow>(matches.iterator()) {
-            public PackageMomentListHollow getData(int ordinal) {
-                return api.getPackageMomentListHollow(ordinal);
-            }
-        };
-    }
-
-    public Iterable<PhaseTagHollow> findPhaseTagMatches(Object... keys) {
-        HollowHashIndexResult matches = idx.findMatches(keys);
-        if(matches == null) return Collections.emptySet();
-
-        return new AbstractHollowOrdinalIterable<PhaseTagHollow>(matches.iterator()) {
-            public PhaseTagHollow getData(int ordinal) {
-                return api.getPhaseTagHollow(ordinal);
-            }
-        };
-    }
-
-    public Iterable<PhaseTagListHollow> findPhaseTagListMatches(Object... keys) {
-        HollowHashIndexResult matches = idx.findMatches(keys);
-        if(matches == null) return Collections.emptySet();
-
-        return new AbstractHollowOrdinalIterable<PhaseTagListHollow>(matches.iterator()) {
-            public PhaseTagListHollow getData(int ordinal) {
-                return api.getPhaseTagListHollow(ordinal);
-            }
-        };
-    }
-
-    public Iterable<ProtectionTypesHollow> findProtectionTypesMatches(Object... keys) {
-        HollowHashIndexResult matches = idx.findMatches(keys);
-        if(matches == null) return Collections.emptySet();
-
-        return new AbstractHollowOrdinalIterable<ProtectionTypesHollow>(matches.iterator()) {
-            public ProtectionTypesHollow getData(int ordinal) {
-                return api.getProtectionTypesHollow(ordinal);
-            }
-        };
-    }
-
-    public Iterable<ReleaseDateHollow> findReleaseDateMatches(Object... keys) {
-        HollowHashIndexResult matches = idx.findMatches(keys);
-        if(matches == null) return Collections.emptySet();
-
-        return new AbstractHollowOrdinalIterable<ReleaseDateHollow>(matches.iterator()) {
-            public ReleaseDateHollow getData(int ordinal) {
-                return api.getReleaseDateHollow(ordinal);
-            }
-        };
-    }
-
-    public Iterable<ListOfReleaseDatesHollow> findListOfReleaseDatesMatches(Object... keys) {
-        HollowHashIndexResult matches = idx.findMatches(keys);
-        if(matches == null) return Collections.emptySet();
-
-        return new AbstractHollowOrdinalIterable<ListOfReleaseDatesHollow>(matches.iterator()) {
-            public ListOfReleaseDatesHollow getData(int ordinal) {
-                return api.getListOfReleaseDatesHollow(ordinal);
-            }
-        };
-    }
-
-    public Iterable<RightsContractAssetHollow> findRightsContractAssetMatches(Object... keys) {
-        HollowHashIndexResult matches = idx.findMatches(keys);
-        if(matches == null) return Collections.emptySet();
-
-<<<<<<< HEAD
-        final HollowOrdinalIterator iter = matches.iterator();
-
-        return new Iterable<RightsContractAssetHollow>() {
-            public Iterator<RightsContractAssetHollow> iterator() {
-                return new Iterator<RightsContractAssetHollow>() {
-
-                    private int next = iter.next();
-
-                    public boolean hasNext() {
-                        return next != HollowOrdinalIterator.NO_MORE_ORDINALS;
-                    }
-
-                    public RightsContractAssetHollow next() {
-                        RightsContractAssetHollow obj = api.getRightsContractAssetHollow(next);
-                        next = iter.next();
-                        return obj;
-                    }
-
-                    public void remove() {
-                        throw new UnsupportedOperationException();
-                    }
-                };
-=======
-        return new AbstractHollowOrdinalIterable<RightsAssetHollow>(matches.iterator()) {
-            public RightsAssetHollow getData(int ordinal) {
-                return api.getRightsAssetHollow(ordinal);
->>>>>>> d64865be
-            }
-        };
-    }
-
-    public Iterable<ListOfRightsContractAssetHollow> findListOfRightsContractAssetMatches(Object... keys) {
-        HollowHashIndexResult matches = idx.findMatches(keys);
-        if(matches == null) return Collections.emptySet();
-
-<<<<<<< HEAD
-        return new Iterable<ListOfRightsContractAssetHollow>() {
-            public Iterator<ListOfRightsContractAssetHollow> iterator() {
-                return new Iterator<ListOfRightsContractAssetHollow>() {
-
-                    private int next = iter.next();
-
-                    public boolean hasNext() {
-                        return next != HollowOrdinalIterator.NO_MORE_ORDINALS;
-                    }
-
-                    public ListOfRightsContractAssetHollow next() {
-                        ListOfRightsContractAssetHollow obj = api.getListOfRightsContractAssetHollow(next);
-                        next = iter.next();
-                        return obj;
-                    }
-
-                    public void remove() {
-                        throw new UnsupportedOperationException();
-                    }
-                };
-=======
-        return new AbstractHollowOrdinalIterable<RightsContractAssetHollow>(matches.iterator()) {
-            public RightsContractAssetHollow getData(int ordinal) {
-                return api.getRightsContractAssetHollow(ordinal);
->>>>>>> d64865be
-            }
-        };
-    }
-
-    public Iterable<RightsWindowContractHollow> findRightsWindowContractMatches(Object... keys) {
-        HollowHashIndexResult matches = idx.findMatches(keys);
-        if(matches == null) return Collections.emptySet();
-
-<<<<<<< HEAD
-        return new Iterable<RightsWindowContractHollow>() {
-            public Iterator<RightsWindowContractHollow> iterator() {
-                return new Iterator<RightsWindowContractHollow>() {
-
-                    private int next = iter.next();
-
-                    public boolean hasNext() {
-                        return next != HollowOrdinalIterator.NO_MORE_ORDINALS;
-                    }
-
-                    public RightsWindowContractHollow next() {
-                        RightsWindowContractHollow obj = api.getRightsWindowContractHollow(next);
-                        next = iter.next();
-                        return obj;
-                    }
-
-                    public void remove() {
-                        throw new UnsupportedOperationException();
-                    }
-                };
-            }
-        };
-    }
-
-    public Iterable<ListOfRightsWindowContractHollow> findListOfRightsWindowContractMatches(Object... keys) {
-        HollowHashIndexResult matches = idx.findMatches(keys);
-        if(matches == null)
-            return Collections.emptySet();
-
-        final HollowOrdinalIterator iter = matches.iterator();
-
-        return new Iterable<ListOfRightsWindowContractHollow>() {
-            public Iterator<ListOfRightsWindowContractHollow> iterator() {
-                return new Iterator<ListOfRightsWindowContractHollow>() {
-
-                    private int next = iter.next();
-
-                    public boolean hasNext() {
-                        return next != HollowOrdinalIterator.NO_MORE_ORDINALS;
-                    }
-
-                    public ListOfRightsWindowContractHollow next() {
-                        ListOfRightsWindowContractHollow obj = api.getListOfRightsWindowContractHollow(next);
-                        next = iter.next();
-                        return obj;
-                    }
-
-                    public void remove() {
-                        throw new UnsupportedOperationException();
-                    }
-                };
-=======
-        return new AbstractHollowOrdinalIterable<ListOfRightsContractAssetHollow>(matches.iterator()) {
-            public ListOfRightsContractAssetHollow getData(int ordinal) {
-                return api.getListOfRightsContractAssetHollow(ordinal);
->>>>>>> d64865be
-            }
-        };
-    }
-
-    public Iterable<RightsWindowHollow> findRightsWindowMatches(Object... keys) {
-        HollowHashIndexResult matches = idx.findMatches(keys);
-<<<<<<< HEAD
-        if(matches == null)
-            return Collections.emptySet();
-
-        final HollowOrdinalIterator iter = matches.iterator();
-
-        return new Iterable<RightsWindowHollow>() {
-            public Iterator<RightsWindowHollow> iterator() {
-                return new Iterator<RightsWindowHollow>() {
-
-                    private int next = iter.next();
-
-                    public boolean hasNext() {
-                        return next != HollowOrdinalIterator.NO_MORE_ORDINALS;
-                    }
-
-                    public RightsWindowHollow next() {
-                        RightsWindowHollow obj = api.getRightsWindowHollow(next);
-                        next = iter.next();
-                        return obj;
-                    }
-
-                    public void remove() {
-                        throw new UnsupportedOperationException();
-                    }
-                };
-=======
-        if(matches == null) return Collections.emptySet();
-
-        return new AbstractHollowOrdinalIterable<RightsContractHollow>(matches.iterator()) {
-            public RightsContractHollow getData(int ordinal) {
-                return api.getRightsContractHollow(ordinal);
->>>>>>> d64865be
-            }
-        };
-    }
-
-    public Iterable<ListOfRightsWindowHollow> findListOfRightsWindowMatches(Object... keys) {
-        HollowHashIndexResult matches = idx.findMatches(keys);
-<<<<<<< HEAD
-        if(matches == null)
-            return Collections.emptySet();
-
-        final HollowOrdinalIterator iter = matches.iterator();
-
-        return new Iterable<ListOfRightsWindowHollow>() {
-            public Iterator<ListOfRightsWindowHollow> iterator() {
-                return new Iterator<ListOfRightsWindowHollow>() {
-
-                    private int next = iter.next();
-
-                    public boolean hasNext() {
-                        return next != HollowOrdinalIterator.NO_MORE_ORDINALS;
-                    }
-
-                    public ListOfRightsWindowHollow next() {
-                        ListOfRightsWindowHollow obj = api.getListOfRightsWindowHollow(next);
-                        next = iter.next();
-                        return obj;
-                    }
-
-                    public void remove() {
-                        throw new UnsupportedOperationException();
-                    }
-                };
-=======
-        if(matches == null) return Collections.emptySet();
-
-        return new AbstractHollowOrdinalIterable<ListOfRightsContractHollow>(matches.iterator()) {
-            public ListOfRightsContractHollow getData(int ordinal) {
-                return api.getListOfRightsContractHollow(ordinal);
->>>>>>> d64865be
-            }
-        };
-    }
-
-    public Iterable<RightsHollow> findRightsMatches(Object... keys) {
-        HollowHashIndexResult matches = idx.findMatches(keys);
-        if(matches == null) return Collections.emptySet();
-
-        return new AbstractHollowOrdinalIterable<RightsHollow>(matches.iterator()) {
-            public RightsHollow getData(int ordinal) {
-                return api.getRightsHollow(ordinal);
-            }
-        };
-    }
-
-    public Iterable<RolloutPhaseArtworkSourceFileIdHollow> findRolloutPhaseArtworkSourceFileIdMatches(Object... keys) {
-        HollowHashIndexResult matches = idx.findMatches(keys);
-        if(matches == null) return Collections.emptySet();
-
-        return new AbstractHollowOrdinalIterable<RolloutPhaseArtworkSourceFileIdHollow>(matches.iterator()) {
-            public RolloutPhaseArtworkSourceFileIdHollow getData(int ordinal) {
-                return api.getRolloutPhaseArtworkSourceFileIdHollow(ordinal);
-            }
-        };
-    }
-
-    public Iterable<RolloutPhaseArtworkSourceFileIdListHollow> findRolloutPhaseArtworkSourceFileIdListMatches(Object... keys) {
-        HollowHashIndexResult matches = idx.findMatches(keys);
-        if(matches == null) return Collections.emptySet();
-
-        return new AbstractHollowOrdinalIterable<RolloutPhaseArtworkSourceFileIdListHollow>(matches.iterator()) {
-            public RolloutPhaseArtworkSourceFileIdListHollow getData(int ordinal) {
-                return api.getRolloutPhaseArtworkSourceFileIdListHollow(ordinal);
-            }
-        };
-    }
-
-    public Iterable<RolloutPhaseArtworkHollow> findRolloutPhaseArtworkMatches(Object... keys) {
-        HollowHashIndexResult matches = idx.findMatches(keys);
-        if(matches == null) return Collections.emptySet();
-
-        return new AbstractHollowOrdinalIterable<RolloutPhaseArtworkHollow>(matches.iterator()) {
-            public RolloutPhaseArtworkHollow getData(int ordinal) {
-                return api.getRolloutPhaseArtworkHollow(ordinal);
-            }
-        };
-    }
-
-    public Iterable<RolloutPhaseLocalizedMetadataHollow> findRolloutPhaseLocalizedMetadataMatches(Object... keys) {
-        HollowHashIndexResult matches = idx.findMatches(keys);
-        if(matches == null) return Collections.emptySet();
-
-        return new AbstractHollowOrdinalIterable<RolloutPhaseLocalizedMetadataHollow>(matches.iterator()) {
-            public RolloutPhaseLocalizedMetadataHollow getData(int ordinal) {
-                return api.getRolloutPhaseLocalizedMetadataHollow(ordinal);
-            }
-        };
-    }
-
-    public Iterable<RolloutPhaseElementsHollow> findRolloutPhaseElementsMatches(Object... keys) {
-        HollowHashIndexResult matches = idx.findMatches(keys);
-        if(matches == null) return Collections.emptySet();
-
-        return new AbstractHollowOrdinalIterable<RolloutPhaseElementsHollow>(matches.iterator()) {
-            public RolloutPhaseElementsHollow getData(int ordinal) {
-                return api.getRolloutPhaseElementsHollow(ordinal);
-            }
-        };
-    }
-
-    public Iterable<RolloutPhaseHollow> findRolloutPhaseMatches(Object... keys) {
-        HollowHashIndexResult matches = idx.findMatches(keys);
-        if(matches == null) return Collections.emptySet();
-
-        return new AbstractHollowOrdinalIterable<RolloutPhaseHollow>(matches.iterator()) {
-            public RolloutPhaseHollow getData(int ordinal) {
-                return api.getRolloutPhaseHollow(ordinal);
-            }
-        };
-    }
-
-    public Iterable<RolloutPhaseListHollow> findRolloutPhaseListMatches(Object... keys) {
-        HollowHashIndexResult matches = idx.findMatches(keys);
-        if(matches == null) return Collections.emptySet();
-
-        return new AbstractHollowOrdinalIterable<RolloutPhaseListHollow>(matches.iterator()) {
-            public RolloutPhaseListHollow getData(int ordinal) {
-                return api.getRolloutPhaseListHollow(ordinal);
-            }
-        };
-    }
-
-    public Iterable<RolloutHollow> findRolloutMatches(Object... keys) {
-        HollowHashIndexResult matches = idx.findMatches(keys);
-        if(matches == null) return Collections.emptySet();
-
-        return new AbstractHollowOrdinalIterable<RolloutHollow>(matches.iterator()) {
-            public RolloutHollow getData(int ordinal) {
-                return api.getRolloutHollow(ordinal);
-            }
-        };
-    }
-
-<<<<<<< HEAD
-    public Iterable<SetOfStringHollow> findSetOfStringMatches(Object... keys) {
-        HollowHashIndexResult matches = idx.findMatches(keys);
-        if(matches == null)
-            return Collections.emptySet();
-
-        final HollowOrdinalIterator iter = matches.iterator();
-
-        return new Iterable<SetOfStringHollow>() {
-            public Iterator<SetOfStringHollow> iterator() {
-                return new Iterator<SetOfStringHollow>() {
-
-                    private int next = iter.next();
-
-                    public boolean hasNext() {
-                        return next != HollowOrdinalIterator.NO_MORE_ORDINALS;
-                    }
-
-                    public SetOfStringHollow next() {
-                        SetOfStringHollow obj = api.getSetOfStringHollow(next);
-                        next = iter.next();
-                        return obj;
-                    }
-=======
-    public Iterable<SetOfRightsAssetHollow> findSetOfRightsAssetMatches(Object... keys) {
-        HollowHashIndexResult matches = idx.findMatches(keys);
-        if(matches == null) return Collections.emptySet();
-
-        return new AbstractHollowOrdinalIterable<SetOfRightsAssetHollow>(matches.iterator()) {
-            public SetOfRightsAssetHollow getData(int ordinal) {
-                return api.getSetOfRightsAssetHollow(ordinal);
-            }
-        };
-    }
-
-    public Iterable<RightsAssetsHollow> findRightsAssetsMatches(Object... keys) {
-        HollowHashIndexResult matches = idx.findMatches(keys);
-        if(matches == null) return Collections.emptySet();
->>>>>>> d64865be
-
-        return new AbstractHollowOrdinalIterable<RightsAssetsHollow>(matches.iterator()) {
-            public RightsAssetsHollow getData(int ordinal) {
-                return api.getRightsAssetsHollow(ordinal);
-            }
-        };
-    }
-
-    public Iterable<FlagsHollow> findFlagsMatches(Object... keys) {
-        HollowHashIndexResult matches = idx.findMatches(keys);
-        if(matches == null) return Collections.emptySet();
-
-<<<<<<< HEAD
-        final HollowOrdinalIterator iter = matches.iterator();
-
-        return new Iterable<FlagsHollow>() {
-            public Iterator<FlagsHollow> iterator() {
-                return new Iterator<FlagsHollow>() {
-
-                    private int next = iter.next();
-
-                    public boolean hasNext() {
-                        return next != HollowOrdinalIterator.NO_MORE_ORDINALS;
-                    }
-
-                    public FlagsHollow next() {
-                        FlagsHollow obj = api.getFlagsHollow(next);
-                        next = iter.next();
-                        return obj;
-                    }
-
-                    public void remove() {
-                        throw new UnsupportedOperationException();
-                    }
-                };
-=======
-        return new AbstractHollowOrdinalIterable<SetOfStringHollow>(matches.iterator()) {
-            public SetOfStringHollow getData(int ordinal) {
-                return api.getSetOfStringHollow(ordinal);
->>>>>>> d64865be
-            }
-        };
-    }
-
     public Iterable<SingleValuePassthroughMapHollow> findSingleValuePassthroughMapMatches(Object... keys) {
         HollowHashIndexResult matches = idx.findMatches(keys);
         if(matches == null) return Collections.emptySet();
