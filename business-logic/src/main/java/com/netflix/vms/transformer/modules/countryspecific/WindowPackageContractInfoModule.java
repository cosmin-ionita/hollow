package com.netflix.vms.transformer.modules.countryspecific;

import com.netflix.hollow.core.index.HollowPrimaryKeyIndex;
import com.netflix.vms.transformer.CycleConstants;
import com.netflix.vms.transformer.common.TransformerContext;
import com.netflix.vms.transformer.hollowinput.ContractHollow;
import com.netflix.vms.transformer.hollowinput.DeployablePackagesHollow;
import com.netflix.vms.transformer.hollowinput.PackageHollow;
import com.netflix.vms.transformer.hollowinput.RightsContractAssetHollow;
import com.netflix.vms.transformer.hollowinput.RightsContractHollow;
import com.netflix.vms.transformer.hollowinput.StreamProfileGroupsHollow;
import com.netflix.vms.transformer.hollowinput.StreamProfileIdHollow;
import com.netflix.vms.transformer.hollowinput.StreamProfilesHollow;
import com.netflix.vms.transformer.hollowinput.VMSHollowInputAPI;
import com.netflix.vms.transformer.hollowinput.VideoGeneralHollow;
import com.netflix.vms.transformer.hollowoutput.ContractRestriction;
import com.netflix.vms.transformer.hollowoutput.DownloadableId;
import com.netflix.vms.transformer.hollowoutput.LinkedHashSetOfStrings;
import com.netflix.vms.transformer.hollowoutput.PackageData;
import com.netflix.vms.transformer.hollowoutput.PixelAspect;
import com.netflix.vms.transformer.hollowoutput.StreamData;
import com.netflix.vms.transformer.hollowoutput.Strings;
import com.netflix.vms.transformer.hollowoutput.VideoContractInfo;
import com.netflix.vms.transformer.hollowoutput.VideoFormatDescriptor;
import com.netflix.vms.transformer.hollowoutput.VideoPackageInfo;
import com.netflix.vms.transformer.hollowoutput.VideoResolution;
import com.netflix.vms.transformer.hollowoutput.WindowPackageContractInfo;
import com.netflix.vms.transformer.index.IndexSpec;
import com.netflix.vms.transformer.index.VMSTransformerIndexer;

import java.util.ArrayList;
import java.util.Collections;
import java.util.HashMap;
import java.util.HashSet;
import java.util.List;
import java.util.Map;
import java.util.Set;
import java.util.TreeSet;

public class WindowPackageContractInfoModule {

    private final VMSHollowInputAPI api;
    private final TransformerContext ctx;
    private final CycleConstants cycleConstants;
    private final HollowPrimaryKeyIndex packageIdx;
    private final HollowPrimaryKeyIndex deployablePackageIdx;
    private final HollowPrimaryKeyIndex streamProfileIdx;
    private final HollowPrimaryKeyIndex videoGeneralIdx;

    private final PackageMomentDataModule packageMomentDataModule;

    private final Map<Integer, Strings> soundTypesMap;
    private Map<Float, String> screenFormatCache = new HashMap<Float, String>();
    private Set<Integer> fourKProfileIds = new HashSet<>();
    private Set<Integer> hdrProfileIds = new HashSet<>();
    private final VideoPackageInfo FILTERED_VIDEO_PACKAGE_INFO;

    public WindowPackageContractInfoModule(VMSHollowInputAPI api, TransformerContext ctx, CycleConstants cycleConstants, VMSTransformerIndexer indexer) {
        this.api = api;
        this.ctx = ctx;
        this.cycleConstants = cycleConstants;

        this.packageMomentDataModule = new PackageMomentDataModule(api, indexer);

        this.packageIdx = indexer.getPrimaryKeyIndex(IndexSpec.PACKAGES);
        this.deployablePackageIdx = indexer.getPrimaryKeyIndex(IndexSpec.DEPLOYABLE_PACKAGES);
        this.streamProfileIdx = indexer.getPrimaryKeyIndex(IndexSpec.STREAM_PROFILE);
        this.videoGeneralIdx = indexer.getPrimaryKeyIndex(IndexSpec.VIDEO_GENERAL);
        this.soundTypesMap = getSoundTypesMap();
        populateEncodingProfileIdSets(api, indexer.getPrimaryKeyIndex(IndexSpec.STREAM_PROFILE_GROUP));
        FILTERED_VIDEO_PACKAGE_INFO = newEmptyVideoPackageInfo();
    }

    public WindowPackageContractInfo buildWindowPackageContractInfo(PackageData packageData, RightsContractHollow rightsContract, ContractHollow contract, String country, boolean isAvailableForDownload) {
        PackageHollow inputPackage = api.getPackageHollow(packageIdx.getMatchingOrdinal((long) packageData.id));

        WindowPackageContractInfo info = new WindowPackageContractInfo();
        info.videoContractInfo = new VideoContractInfo();
        info.videoContractInfo.contractId = (int) rightsContract._getContractId();
        info.videoContractInfo.isAvailableForDownload = isAvailableForDownload;
        info.videoContractInfo.primaryPackageId = (int) rightsContract._getPackageId();
        assignContracInfo(info, contract);
        info.videoContractInfo.assetBcp47Codes = new HashSet<Strings>();

        for (RightsContractAssetHollow asset : rightsContract._getAssets()) {
            info.videoContractInfo.assetBcp47Codes.add(new Strings(asset._getBcp47Code()._getValue()));
        }

        info.videoPackageInfo = newEmptyVideoPackageInfo();
        info.videoPackageInfo.packageId = packageData.id;
        info.videoPackageInfo.formats = new HashSet<VideoFormatDescriptor>();
        info.videoPackageInfo.soundTypes = new ArrayList<Strings>();

        int deployablePackageOrdinal = deployablePackageIdx.getMatchingOrdinal((long) packageData.id);
        DeployablePackagesHollow deployablePackage = deployablePackageOrdinal == -1 ? null : api.getDeployablePackagesHollow(deployablePackageOrdinal);
        if (deployablePackage != null) {
            info.videoPackageInfo.isDefaultPackage = deployablePackage._getDefaultPackage();
        }
        Set<DownloadableId> excludedDownloadables = findRelevantExcludedDownloadables(packageData, country);

        Set<Integer> soundTypesAudioChannels = new TreeSet<Integer>();
        Set<String> screenFormats = new TreeSet<String>();

        long longestRuntimeInSeconds = 0;

        for (StreamData streamData : packageData.streams) {
            int encodingProfileId = streamData.downloadDescriptor.encodingProfileId;
            int streamProfileOrdinal = streamProfileIdx.getMatchingOrdinal((long) encodingProfileId);  /// TODO: Map of encodingProfileID to encoding profile data.
            StreamProfilesHollow profile = api.getStreamProfilesHollow(streamProfileOrdinal);
            String streamProfileType = profile._getProfileType()._getValue();

            if (hdrProfileIds.contains(encodingProfileId)) {
                info.videoPackageInfo.formats.add(cycleConstants.HDR);
            }
            if (fourKProfileIds.contains(encodingProfileId)) {
                info.videoPackageInfo.formats.add(cycleConstants.FOUR_K);
            }

            if ("VIDEO".equals(streamProfileType) || "MUXED".equals(streamProfileType)) {
                /// TODO: Why don't MUXED streams contribute to the package info's videoFormatDescriptors?
                if ("VIDEO".equals(streamProfileType)) {
                    /// add the videoFormatDescriptor
                    VideoFormatDescriptor descriptor = streamData.downloadDescriptor.videoFormatDescriptor;
                    if (descriptor.id == 1 || descriptor.id == 3 || descriptor.id == 4) {  // Only interested in HD or better
                        info.videoPackageInfo.formats.add(descriptor);
                    }
                }

                if (streamData.streamDataDescriptor.runTimeInSeconds > longestRuntimeInSeconds && "VIDEO".equals(streamProfileType))
                    longestRuntimeInSeconds = streamData.streamDataDescriptor.runTimeInSeconds;

                PixelAspect pixelAspect = streamData.streamDataDescriptor.pixelAspect;
                VideoResolution videoResolution = streamData.streamDataDescriptor.videoResolution;

                if (pixelAspect != null && videoResolution != null && videoResolution.height != 0 && videoResolution.width != 0) {
                    int parHeight = Math.max(pixelAspect.height, 1);
                    int parWidth = Math.max(pixelAspect.width, 1);

                    float screenFormat = ((float) (videoResolution.width * parWidth)) / (videoResolution.height * parHeight);
                    screenFormats.add(getScreenFormat(screenFormat));
                }

<<<<<<< HEAD
            } else if("AUDIO".equals(streamProfileType)) {
                if(excludedDownloadables != null && !excludedDownloadables.contains(streamData.downloadableId))
                    soundTypesAudioChannels.add(Integer.valueOf((int)profile._getAudioChannelCount()));
=======
            } else if ("AUDIO".equals(streamProfileType)) {
                if (excludedDownloadables != null && !excludedDownloadables.contains(new com.netflix.vms.transformer.hollowoutput.Long(streamData.downloadableId)))
                    soundTypesAudioChannels.add(Integer.valueOf((int) profile._getAudioChannelCount()));
>>>>>>> 59d5beb5
            }
        }

        PackageMomentData packageMomentData = packageMomentDataModule.getWindowPackageMomentData(packageData, inputPackage);

        info.videoPackageInfo.trickPlayMap = packageMomentData.trickPlayItemMap;
<<<<<<< HEAD
        info.videoPackageInfo.startMomentOffsetInMillis = packageMomentData.startMomentOffsetInMillis;
        info.videoPackageInfo.endMomentOffsetInMillis = packageMomentData.endMomentOffsetInMillis;
=======
        info.videoPackageInfo.startMomentOffsetInSeconds = packageMomentData.startMomentOffsetInSeconds;
        info.videoPackageInfo.endMomentOffsetInSeconds = packageMomentData.endMomentOffsetInSeconds;
>>>>>>> 59d5beb5

        info.videoPackageInfo.screenFormats = new ArrayList<Strings>(screenFormats.size());
        for (String screenFormat : screenFormats) {
            info.videoPackageInfo.screenFormats.add(new Strings(screenFormat));
        }

        info.videoPackageInfo.soundTypes = new ArrayList<Strings>(soundTypesAudioChannels.size());
        for (Integer soundType : soundTypesAudioChannels) {
            Strings soundTypeStr = soundTypesMap.get(soundType);
            if (soundTypeStr != null)
                info.videoPackageInfo.soundTypes.add(soundTypeStr);
        }

        info.videoPackageInfo.runtimeInSeconds = (int) longestRuntimeInSeconds;

        return info;
    }

    private void populateEncodingProfileIdSets(VMSHollowInputAPI api, HollowPrimaryKeyIndex primaryKeyIndex) {

        int ordinal = primaryKeyIndex.getMatchingOrdinal("HDR");
        if (ordinal != -1) {
            StreamProfileGroupsHollow group = api.getStreamProfileGroupsHollow(ordinal);
            List<StreamProfileIdHollow> idList = group._getStreamProfileIds();
            for (StreamProfileIdHollow id : idList) {
                hdrProfileIds.add(Integer.valueOf((int) id._getValue()));
            }
        }

        ordinal = primaryKeyIndex.getMatchingOrdinal("4K");
        if (ordinal != -1) {
            StreamProfileGroupsHollow group = api.getStreamProfileGroupsHollow(ordinal);
            List<StreamProfileIdHollow> idList = group._getStreamProfileIds();
            for (StreamProfileIdHollow id : idList) {
                fourKProfileIds.add(Integer.valueOf((int) id._getValue()));
            }
        }
    }

    private String getScreenFormat(Float screenFormat) {
        String formatStr = screenFormatCache.get(screenFormat);
        if (formatStr == null) {
            formatStr = String.format("%.2f:1", screenFormat);
            screenFormatCache.put(screenFormat, formatStr);
        }
        return formatStr;
    }

    public WindowPackageContractInfo buildWindowPackageContractInfoWithoutPackage(int packageId, RightsContractHollow rightsContract, ContractHollow contract, String country, int videoId) {
        WindowPackageContractInfo info = new WindowPackageContractInfo();
        info.videoContractInfo = new VideoContractInfo();
        info.videoContractInfo.contractId = (int) rightsContract._getContractId();
        info.videoContractInfo.primaryPackageId = packageId;
        assignContracInfo(info, contract);
        info.videoContractInfo.assetBcp47Codes = new HashSet<Strings>();

        for (RightsContractAssetHollow asset : rightsContract._getAssets()) {
            info.videoContractInfo.assetBcp47Codes.add(new Strings(asset._getBcp47Code()._getValue()));
        }

        info.videoPackageInfo = getFilteredVideoPackageInfo(videoId, packageId);

        return info;
    }

    private void assignContracInfo(WindowPackageContractInfo info, ContractHollow contract) {
        if (contract != null) {
            if (contract._getPrePromotionDays() != Long.MIN_VALUE)
                info.videoContractInfo.prePromotionDays = (int) contract._getPrePromotionDays();
            info.videoContractInfo.isDayAfterBroadcast = contract._getDayAfterBroadcast();
            info.videoContractInfo.hasRollingEpisodes = contract._getDayAfterBroadcast();
            info.videoContractInfo.cupTokens = new LinkedHashSetOfStrings(Collections.singletonList(new Strings(contract._getCupToken()._getValue())));
        } else {
            info.videoContractInfo.cupTokens = new LinkedHashSetOfStrings(Collections.emptyList());
        }
    }

    public WindowPackageContractInfo buildFilteredWindowPackageContractInfo(int contractId, int videoId) {
        WindowPackageContractInfo info = new WindowPackageContractInfo();
        info.videoContractInfo = getFilteredVideoContractInfo(contractId);
        info.videoPackageInfo = getFilteredVideoPackageInfo(videoId);
        return info;
    }


    private VideoContractInfo getFilteredVideoContractInfo(int contractId) {
        VideoContractInfo info = new VideoContractInfo();
        info.contractId = contractId;
        info.primaryPackageId = 0;
        info.cupTokens = new LinkedHashSetOfStrings();
        info.cupTokens.ordinals = Collections.emptyList();
        info.assetBcp47Codes = Collections.emptySet();
        return info;
    }


    private Set<DownloadableId> findRelevantExcludedDownloadables(PackageData packageData, String country) {
        Set<ContractRestriction> countryContractRestrictions = packageData.contractRestrictions.get(cycleConstants.getISOCountry(country));

        if (countryContractRestrictions == null)
            return null;

        long now = ctx.getNowMillis();

        Set<DownloadableId> nextExcludedDownloadables = Collections.emptySet();
        long nextStartDate = Long.MAX_VALUE;

        for (ContractRestriction restriction : countryContractRestrictions) {
            if (now > restriction.availabilityWindow.startDate.val && now < restriction.availabilityWindow.endDate.val) {
                return restriction.excludedDownloadables;
            } else if (now < restriction.availabilityWindow.startDate.val) {
                if (nextStartDate > restriction.availabilityWindow.startDate.val) {
                    nextStartDate = restriction.availabilityWindow.startDate.val;
                    nextExcludedDownloadables = restriction.excludedDownloadables;
                }
            }
        }

        return nextExcludedDownloadables;
    }

    private int getApproximateRuntimeInSecods(long videoId) {
        int ordinal = videoGeneralIdx.getMatchingOrdinal(videoId);
        VideoGeneralHollow general = api.getVideoGeneralHollow(ordinal);
        if (general != null)
            return (int) general._getRuntime();
        return 0;
    }

    private VideoPackageInfo getFilteredVideoPackageInfo(long videoId) {
        int approxRuntimeInSecs = getApproximateRuntimeInSecods(videoId);
        if (approxRuntimeInSecs == 0) return FILTERED_VIDEO_PACKAGE_INFO;

        VideoPackageInfo result = newEmptyVideoPackageInfo();
        result.runtimeInSeconds = approxRuntimeInSecs;
        return result;
    }

    private VideoPackageInfo getFilteredVideoPackageInfo(long videoId, int packageId) {
        VideoPackageInfo result = newEmptyVideoPackageInfo();
        result.packageId = packageId;
        result.runtimeInSeconds = getApproximateRuntimeInSecods(videoId);
        return result;
    }

    static VideoPackageInfo newEmptyVideoPackageInfo() {
        VideoPackageInfo info = new VideoPackageInfo();
        info.packageId = 0;
        info.runtimeInSeconds = 0;
        info.soundTypes = Collections.emptyList();
        info.screenFormats = Collections.emptyList();
        info.trickPlayMap = Collections.emptyMap();
        info.formats = Collections.emptySet();
        return info;

    }

    private Map<Integer, Strings> getSoundTypesMap() {
        Map<Integer, Strings> map = new HashMap<Integer, Strings>();

        map.put(1, new Strings("1.0"));
        map.put(2, new Strings("2.0"));
        map.put(6, new Strings("5.1"));
        map.put(8, new Strings("8.1"));

        return map;
    }

    public void reset() {
        this.packageMomentDataModule.reset();
    }

}<|MERGE_RESOLUTION|>--- conflicted
+++ resolved
@@ -27,7 +27,6 @@
 import com.netflix.vms.transformer.hollowoutput.WindowPackageContractInfo;
 import com.netflix.vms.transformer.index.IndexSpec;
 import com.netflix.vms.transformer.index.VMSTransformerIndexer;
-
 import java.util.ArrayList;
 import java.util.Collections;
 import java.util.HashMap;
@@ -52,7 +51,7 @@
     private final Map<Integer, Strings> soundTypesMap;
     private Map<Float, String> screenFormatCache = new HashMap<Float, String>();
     private Set<Integer> fourKProfileIds = new HashSet<>();
-    private Set<Integer> hdrProfileIds = new HashSet<>();
+    private Set<Integer> hdrProfileIds= new HashSet<>();
     private final VideoPackageInfo FILTERED_VIDEO_PACKAGE_INFO;
 
     public WindowPackageContractInfoModule(VMSHollowInputAPI api, TransformerContext ctx, CycleConstants cycleConstants, VMSTransformerIndexer indexer) {
@@ -93,7 +92,7 @@
 
         int deployablePackageOrdinal = deployablePackageIdx.getMatchingOrdinal((long) packageData.id);
         DeployablePackagesHollow deployablePackage = deployablePackageOrdinal == -1 ? null : api.getDeployablePackagesHollow(deployablePackageOrdinal);
-        if (deployablePackage != null) {
+        if(deployablePackage != null) {
             info.videoPackageInfo.isDefaultPackage = deployablePackage._getDefaultPackage();
         }
         Set<DownloadableId> excludedDownloadables = findRelevantExcludedDownloadables(packageData, country);
@@ -103,36 +102,36 @@
 
         long longestRuntimeInSeconds = 0;
 
-        for (StreamData streamData : packageData.streams) {
+        for(StreamData streamData : packageData.streams) {
             int encodingProfileId = streamData.downloadDescriptor.encodingProfileId;
             int streamProfileOrdinal = streamProfileIdx.getMatchingOrdinal((long) encodingProfileId);  /// TODO: Map of encodingProfileID to encoding profile data.
             StreamProfilesHollow profile = api.getStreamProfilesHollow(streamProfileOrdinal);
             String streamProfileType = profile._getProfileType()._getValue();
 
-            if (hdrProfileIds.contains(encodingProfileId)) {
+            if(hdrProfileIds.contains(encodingProfileId)) {
                 info.videoPackageInfo.formats.add(cycleConstants.HDR);
             }
-            if (fourKProfileIds.contains(encodingProfileId)) {
+            if(fourKProfileIds.contains(encodingProfileId)) {
                 info.videoPackageInfo.formats.add(cycleConstants.FOUR_K);
             }
 
-            if ("VIDEO".equals(streamProfileType) || "MUXED".equals(streamProfileType)) {
+            if("VIDEO".equals(streamProfileType) || "MUXED".equals(streamProfileType)) {
                 /// TODO: Why don't MUXED streams contribute to the package info's videoFormatDescriptors?
-                if ("VIDEO".equals(streamProfileType)) {
+                if("VIDEO".equals(streamProfileType)) {
                     /// add the videoFormatDescriptor
                     VideoFormatDescriptor descriptor = streamData.downloadDescriptor.videoFormatDescriptor;
-                    if (descriptor.id == 1 || descriptor.id == 3 || descriptor.id == 4) {  // Only interested in HD or better
+                    if(descriptor.id == 1 || descriptor.id == 3 || descriptor.id == 4) {  // Only interested in HD or better
                         info.videoPackageInfo.formats.add(descriptor);
                     }
                 }
 
-                if (streamData.streamDataDescriptor.runTimeInSeconds > longestRuntimeInSeconds && "VIDEO".equals(streamProfileType))
+                if(streamData.streamDataDescriptor.runTimeInSeconds > longestRuntimeInSeconds && "VIDEO".equals(streamProfileType))
                     longestRuntimeInSeconds = streamData.streamDataDescriptor.runTimeInSeconds;
 
                 PixelAspect pixelAspect = streamData.streamDataDescriptor.pixelAspect;
                 VideoResolution videoResolution = streamData.streamDataDescriptor.videoResolution;
 
-                if (pixelAspect != null && videoResolution != null && videoResolution.height != 0 && videoResolution.width != 0) {
+                if(pixelAspect != null && videoResolution != null && videoResolution.height != 0 && videoResolution.width != 0) {
                     int parHeight = Math.max(pixelAspect.height, 1);
                     int parWidth = Math.max(pixelAspect.width, 1);
 
@@ -140,38 +139,27 @@
                     screenFormats.add(getScreenFormat(screenFormat));
                 }
 
-<<<<<<< HEAD
             } else if("AUDIO".equals(streamProfileType)) {
                 if(excludedDownloadables != null && !excludedDownloadables.contains(streamData.downloadableId))
                     soundTypesAudioChannels.add(Integer.valueOf((int)profile._getAudioChannelCount()));
-=======
-            } else if ("AUDIO".equals(streamProfileType)) {
-                if (excludedDownloadables != null && !excludedDownloadables.contains(new com.netflix.vms.transformer.hollowoutput.Long(streamData.downloadableId)))
-                    soundTypesAudioChannels.add(Integer.valueOf((int) profile._getAudioChannelCount()));
->>>>>>> 59d5beb5
             }
         }
 
         PackageMomentData packageMomentData = packageMomentDataModule.getWindowPackageMomentData(packageData, inputPackage);
 
         info.videoPackageInfo.trickPlayMap = packageMomentData.trickPlayItemMap;
-<<<<<<< HEAD
         info.videoPackageInfo.startMomentOffsetInMillis = packageMomentData.startMomentOffsetInMillis;
         info.videoPackageInfo.endMomentOffsetInMillis = packageMomentData.endMomentOffsetInMillis;
-=======
-        info.videoPackageInfo.startMomentOffsetInSeconds = packageMomentData.startMomentOffsetInSeconds;
-        info.videoPackageInfo.endMomentOffsetInSeconds = packageMomentData.endMomentOffsetInSeconds;
->>>>>>> 59d5beb5
 
         info.videoPackageInfo.screenFormats = new ArrayList<Strings>(screenFormats.size());
-        for (String screenFormat : screenFormats) {
+        for(String screenFormat : screenFormats) {
             info.videoPackageInfo.screenFormats.add(new Strings(screenFormat));
         }
 
         info.videoPackageInfo.soundTypes = new ArrayList<Strings>(soundTypesAudioChannels.size());
-        for (Integer soundType : soundTypesAudioChannels) {
-            Strings soundTypeStr = soundTypesMap.get(soundType);
-            if (soundTypeStr != null)
+        for(Integer soundType : soundTypesAudioChannels) {
+            Strings soundTypeStr= soundTypesMap.get(soundType);
+            if(soundTypeStr != null)
                 info.videoPackageInfo.soundTypes.add(soundTypeStr);
         }
 
@@ -183,27 +171,27 @@
     private void populateEncodingProfileIdSets(VMSHollowInputAPI api, HollowPrimaryKeyIndex primaryKeyIndex) {
 
         int ordinal = primaryKeyIndex.getMatchingOrdinal("HDR");
-        if (ordinal != -1) {
+        if(ordinal != -1) {
             StreamProfileGroupsHollow group = api.getStreamProfileGroupsHollow(ordinal);
-            List<StreamProfileIdHollow> idList = group._getStreamProfileIds();
-            for (StreamProfileIdHollow id : idList) {
-                hdrProfileIds.add(Integer.valueOf((int) id._getValue()));
+            List<StreamProfileIdHollow>idList = group._getStreamProfileIds();
+            for(StreamProfileIdHollow id : idList) {
+                hdrProfileIds.add(Integer.valueOf((int)id._getValue()));
             }
         }
 
         ordinal = primaryKeyIndex.getMatchingOrdinal("4K");
-        if (ordinal != -1) {
+        if(ordinal != -1) {
             StreamProfileGroupsHollow group = api.getStreamProfileGroupsHollow(ordinal);
-            List<StreamProfileIdHollow> idList = group._getStreamProfileIds();
-            for (StreamProfileIdHollow id : idList) {
-                fourKProfileIds.add(Integer.valueOf((int) id._getValue()));
+            List<StreamProfileIdHollow>idList = group._getStreamProfileIds();
+            for(StreamProfileIdHollow id : idList) {
+                fourKProfileIds.add(Integer.valueOf((int)id._getValue()));
             }
         }
     }
 
     private String getScreenFormat(Float screenFormat) {
         String formatStr = screenFormatCache.get(screenFormat);
-        if (formatStr == null) {
+        if(formatStr == null) {
             formatStr = String.format("%.2f:1", screenFormat);
             screenFormatCache.put(screenFormat, formatStr);
         }
@@ -261,7 +249,7 @@
     private Set<DownloadableId> findRelevantExcludedDownloadables(PackageData packageData, String country) {
         Set<ContractRestriction> countryContractRestrictions = packageData.contractRestrictions.get(cycleConstants.getISOCountry(country));
 
-        if (countryContractRestrictions == null)
+        if(countryContractRestrictions == null)
             return null;
 
         long now = ctx.getNowMillis();
@@ -269,11 +257,11 @@
         Set<DownloadableId> nextExcludedDownloadables = Collections.emptySet();
         long nextStartDate = Long.MAX_VALUE;
 
-        for (ContractRestriction restriction : countryContractRestrictions) {
-            if (now > restriction.availabilityWindow.startDate.val && now < restriction.availabilityWindow.endDate.val) {
+        for(ContractRestriction restriction : countryContractRestrictions) {
+            if(now > restriction.availabilityWindow.startDate.val && now < restriction.availabilityWindow.endDate.val) {
                 return restriction.excludedDownloadables;
-            } else if (now < restriction.availabilityWindow.startDate.val) {
-                if (nextStartDate > restriction.availabilityWindow.startDate.val) {
+            } else if(now < restriction.availabilityWindow.startDate.val) {
+                if(nextStartDate > restriction.availabilityWindow.startDate.val) {
                     nextStartDate = restriction.availabilityWindow.startDate.val;
                     nextExcludedDownloadables = restriction.excludedDownloadables;
                 }
