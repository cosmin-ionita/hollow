package com.netflix.vms.transformer.modules.packages.contracts;

import com.netflix.hollow.index.HollowHashIndex;
import com.netflix.hollow.index.HollowHashIndexResult;
import com.netflix.hollow.read.iterator.HollowOrdinalIterator;
import com.netflix.vms.transformer.common.TransformerContext;
import com.netflix.vms.transformer.hollowinput.AudioStreamInfoHollow;
import com.netflix.vms.transformer.hollowinput.ContractHollow;
import com.netflix.vms.transformer.hollowinput.ContractIdHollow;
import com.netflix.vms.transformer.hollowinput.DisallowedAssetBundleHollow;
import com.netflix.vms.transformer.hollowinput.DisallowedSubtitleLangCodeHollow;
import com.netflix.vms.transformer.hollowinput.DisallowedSubtitleLangCodesListHollow;
import com.netflix.vms.transformer.hollowinput.FlagsHollow;
import com.netflix.vms.transformer.hollowinput.ListOfRightsContractAssetHollow;
import com.netflix.vms.transformer.hollowinput.ListOfRightsContractHollow;
import com.netflix.vms.transformer.hollowinput.ListOfRightsWindowHollow;
import com.netflix.vms.transformer.hollowinput.PackageHollow;
import com.netflix.vms.transformer.hollowinput.PackageStreamHollow;
import com.netflix.vms.transformer.hollowinput.RightsContractAssetHollow;
import com.netflix.vms.transformer.hollowinput.RightsContractHollow;
import com.netflix.vms.transformer.hollowinput.RightsContractPackageHollow;
import com.netflix.vms.transformer.hollowinput.RightsWindowContractHollow;
import com.netflix.vms.transformer.hollowinput.RightsWindowHollow;
import com.netflix.vms.transformer.hollowinput.StatusHollow;
import com.netflix.vms.transformer.hollowinput.StreamNonImageInfoHollow;
import com.netflix.vms.transformer.hollowinput.StringHollow;
import com.netflix.vms.transformer.hollowinput.VMSHollowInputAPI;
import com.netflix.vms.transformer.hollowoutput.AvailabilityWindow;
import com.netflix.vms.transformer.hollowoutput.ContractRestriction;
import com.netflix.vms.transformer.hollowoutput.CupKey;
import com.netflix.vms.transformer.hollowoutput.ISOCountry;
import com.netflix.vms.transformer.hollowoutput.LanguageRestrictions;
import com.netflix.vms.transformer.hollowoutput.Strings;
import com.netflix.vms.transformer.index.IndexSpec;
import com.netflix.vms.transformer.index.VMSTransformerIndexer;
import com.netflix.vms.transformer.util.OutputUtil;
import com.netflix.vms.transformer.util.VideoContractUtil;
import java.util.ArrayList;
import java.util.Collections;
import java.util.HashMap;
import java.util.HashSet;
import java.util.LinkedHashSet;
import java.util.List;
import java.util.Map;
import java.util.Set;
import java.util.TreeMap;

/// Documentation of this logic available at: https://docs.google.com/document/d/15eGhbVPcEK_ARZA8OrtXpPAzrTalVqmZnKuzK_hrZAA/edit
public class ContractRestrictionModule {

    private final HollowHashIndex videoStatusIdx;
    // private final HollowPrimaryKeyIndex bcp47CodeIdx;

    private final VMSHollowInputAPI api;
    private final VMSTransformerIndexer indexer;

    private final Map<String, CupKey> cupKeysMap;
    private final Map<String, Strings> bcp47Codes;

    private final StreamContractAssetTypeDeterminer assetTypeDeterminer;
    
    private final boolean isOfflineViewingEnabled;

    public ContractRestrictionModule(VMSHollowInputAPI api, TransformerContext ctx, VMSTransformerIndexer indexer) {
        this.api = api;
        this.indexer = indexer;
        this.videoStatusIdx = indexer.getHashIndex(IndexSpec.ALL_VIDEO_STATUS);
        // this.bcp47CodeIdx = indexer.getPrimaryKeyIndex(IndexSpec.BCP47_CODE);
        this.cupKeysMap = new HashMap<String, CupKey>();
        this.bcp47Codes = new HashMap<String, Strings>();
        this.assetTypeDeterminer = new StreamContractAssetTypeDeterminer(api, indexer);
        
        this.isOfflineViewingEnabled = ctx.getConfig().isOfflineViewingEnabled();
    }

    public Map<ISOCountry, Set<ContractRestriction>> getContractRestrictions(PackageHollow packages) {
        assetTypeDeterminer.clearCache();

        Map<ISOCountry, Set<ContractRestriction>> restrictions = new HashMap<ISOCountry, Set<ContractRestriction>>();

        // build an asset type index to look up excluded downloadables
        DownloadableAssetTypeIndex assetTypeIdx = new DownloadableAssetTypeIndex();

        for (PackageStreamHollow stream : packages._getDownloadables()) {
            String assetType = assetTypeDeterminer.getAssetType(stream);

            if (assetType == null)
                continue;

            String language = getLanguageForAsset(stream, assetType);

            assetTypeIdx.addDownloadableId(new ContractAssetType(assetType, language), stream._getDownloadableId());
        }

        // iterate over the VideoStatus of every country
        HollowHashIndexResult statusResult = videoStatusIdx.findMatches(packages._getMovieId());
        if (statusResult != null) {
            HollowOrdinalIterator iter = statusResult.iterator();
            int statusOrdinal = iter.next();

            while (statusOrdinal != HollowOrdinalIterator.NO_MORE_ORDINALS) {
                StatusHollow status = api.getStatusHollow(statusOrdinal);

                FlagsHollow rightsFlags = status._getFlags();
                if (rightsFlags == null || !rightsFlags._getGoLive()) {
                    statusOrdinal = iter.next();
                    continue;
                }

                int videoId = (int) packages._getMovieId();
                String countryCode = status._getCountryCode()._getValue();

                Set<ContractRestriction> contractRestrictions = new HashSet<ContractRestriction>();

                ListOfRightsWindowHollow windows = status._getRights()._getWindows();
                ListOfRightsContractHollow rightsContracts = status._getRights()._getContracts();
                for (RightsWindowHollow window : windows) {
                    Map<Integer, Boolean> contractIds = new HashMap<>();

                    if(isOfflineViewingEnabled) {
                    	for(RightsWindowContractHollow contract : window._getContractIdsExt()) {
                    		contractIds.put(Integer.valueOf((int)contract._getContractId()), Boolean.valueOf(contract._getDownload()));
                    	}
                    } else {
	                    for (ContractIdHollow contractId : window._getContractIds()) {
	                        contractIds.put(Integer.valueOf((int) contractId._getValue()), Boolean.FALSE);
	                    }
                    }

                    ContractRestriction restriction = new ContractRestriction();

                    restriction.availabilityWindow = new AvailabilityWindow();
                    restriction.availabilityWindow.startDate = OutputUtil.getRoundedDate(window._getStartDate());
                    restriction.availabilityWindow.endDate = OutputUtil.getRoundedDate(window._getEndDate());

                    restriction.cupKeys = new ArrayList<CupKey>();
                    restriction.languageBcp47RestrictionsMap = new HashMap<Strings, LanguageRestrictions>();
                    restriction.excludedDownloadables = new HashSet<com.netflix.vms.transformer.hollowoutput.Long>();

                    assetTypeIdx.resetMarks();

                    List<RightsWindowContract> applicableRightsContracts = filterToApplicableContracts(packages, rightsContracts, contractIds);

                    if (applicableRightsContracts.size() > 0) {
                        if (applicableRightsContracts.size() == 1)
                            buildRestrictionBasedOnSingleApplicableContract(assetTypeIdx, restriction, applicableRightsContracts.get(0), videoId, countryCode);
                        else
                            buildRestrictionBasedOnMultipleApplicableContracts(assetTypeIdx, restriction, applicableRightsContracts, videoId, countryCode);
                        if (restriction.cupKeys.isEmpty()) {
                            restriction.cupKeys.add(getCupKey(CupKey.DEFAULT));
                        }
                        contractRestrictions.add(restriction);
                    }
                }

                if (!contractRestrictions.isEmpty())
                    restrictions.put(new ISOCountry(status._getCountryCode()._getValue()), contractRestrictions);

                statusOrdinal = iter.next();
            }
        }

        return restrictions;
    }

    private List<RightsWindowContract> filterToApplicableContracts(PackageHollow packages, ListOfRightsContractHollow contracts, Map<Integer, Boolean> contractIds) {
        List<RightsWindowContract> applicableContracts = new ArrayList<>(contracts.size());
        for (RightsContractHollow contract : contracts) {
        	Integer contractId = Integer.valueOf((int)contract._getContractId());
			Boolean isDownloadable = contractIds.get(contractId);
            if (isDownloadable != null && contractIsApplicableForPackage(contract, packages._getPackageId())) {
                applicableContracts.add(new RightsWindowContract(contractId.intValue(), contract, isDownloadable));
            }
        }
        return applicableContracts;
    }

    private boolean contractIsApplicableForPackage(RightsContractHollow contract, long packageId) {
        if (contract._getPackageId() == packageId)
            return true;

        for (RightsContractPackageHollow pkg : contract._getPackages()) {
            if (pkg._getPackageId() == packageId)
                return true;
        }

        return false;
    }

    private void buildRestrictionBasedOnSingleApplicableContract(DownloadableAssetTypeIndex assetTypeIdx, ContractRestriction restriction, RightsWindowContract rightsContract, long videoId, String countryCode) {
        ListOfRightsContractAssetHollow contractAssets = rightsContract.contract._getAssets();
        if(!markAllAssetsIfNoAssetsPresent(assetTypeIdx, contractAssets))
            markAssetTypeIndexForExcludedDownloadablesCalculation(assetTypeIdx, contractAssets);

        ContractHollow contract = VideoContractUtil.getContract(api, indexer, videoId, countryCode, rightsContract.contractId);
        if (contract!=null) {
            List<DisallowedAssetBundleHollow> disallowedAssetBundles = contract._getDisallowedAssetBundles();
            for (DisallowedAssetBundleHollow disallowedAssetBundle : disallowedAssetBundles) {
                LanguageRestrictions langRestriction = new LanguageRestrictions();
                String audioLangStr = disallowedAssetBundle._getAudioLanguageCode()._getValue();
                Strings audioLanguage = getBcp47Code(audioLangStr);
                langRestriction.audioLanguage = audioLanguage;
                langRestriction.audioLanguageId = LanguageIdMapping.getLanguageId(audioLangStr);
                langRestriction.requiresForcedSubtitles = disallowedAssetBundle._getForceSubtitle();

                Set<Strings> disallowedTimedTextCodes = new HashSet<Strings>();
                Set<com.netflix.vms.transformer.hollowoutput.Integer> disallowedTimedTextIds = new HashSet<>();
                List<DisallowedSubtitleLangCodeHollow> disallowedSubtitles = disallowedAssetBundle._getDisallowedSubtitleLangCodes();

                for (DisallowedSubtitleLangCodeHollow sub : disallowedSubtitles) {
                    String subLang = sub._getValue()._getValue();
                    disallowedTimedTextCodes.add(getBcp47Code(subLang));
                    disallowedTimedTextIds.add(new com.netflix.vms.transformer.hollowoutput.Integer(LanguageIdMapping.getLanguageId(subLang)));
                }

                langRestriction.disallowedTimedText = Collections.emptySet();
                langRestriction.disallowedTimedTextBcp47codes = disallowedTimedTextCodes;
                langRestriction.disallowedTimedText = disallowedTimedTextIds;

                restriction.languageBcp47RestrictionsMap.put(audioLanguage, langRestriction);
            }

            String cupToken = contract._getCupToken()._getValue();
            restriction.cupKeys.add(getCupKey(cupToken));
        }

        restriction.isDownloadable = rightsContract.isDownloadable;
        
        finalizeContractRestriction(assetTypeIdx, restriction, contract);
    }

    // we need to merge both the allowed asset types (for excluded downloadable calculations) and the language bundle restrictions
    // the language bundle restrictions logic is complicated and broken down into steps indicated in the comments.
    private void buildRestrictionBasedOnMultipleApplicableContracts(DownloadableAssetTypeIndex assetTypeIdx, ContractRestriction restriction, List<RightsWindowContract> applicableRightsContracts, long videoId, String countryCode) {
        RightsWindowContract selectedRightsContract = null;

        // Step 1: gather all of the audio languages which have language bundle restrictions
        Set<String> audioLanguagesWithDisallowedAssetBundles = new HashSet<String>();
        Set<String> audioLanguagesWhichRequireForcedSubtitles = new HashSet<String>();
        Map<Integer, String> orderedContractIdCupKeyMap = new TreeMap<Integer, String>();

        for (RightsWindowContract rightsContract : applicableRightsContracts) {
            // // for unmerged fields, select the contract with the highest ID.
            if (selectedRightsContract == null || rightsContract.contractId > selectedRightsContract.contractId)
                selectedRightsContract = rightsContract;

            markAssetTypeIndexForExcludedDownloadablesCalculation(assetTypeIdx, rightsContract.contract._getAssets());

            ContractHollow contract = VideoContractUtil.getContract(api, indexer, videoId, countryCode, rightsContract.contract._getContractId());
            if (contract != null) {
                for (DisallowedAssetBundleHollow disallowedAssetBundle : contract._getDisallowedAssetBundles()) {
                    String audioLang = disallowedAssetBundle._getAudioLanguageCode()._getValue();

                    if (!disallowedAssetBundle._getDisallowedSubtitleLangCodes().isEmpty()) {
                        audioLanguagesWithDisallowedAssetBundles.add(audioLang);
                    }

                    audioLanguagesWhichRequireForcedSubtitles.add(audioLang);
                }
            }

            /// if any rights contract is downloadable, then the package is downloadable.
            if(rightsContract.isDownloadable)
            	restriction.isDownloadable = true;
            
            StringHollow cupKey = contract == null ? null : contract._getCupToken();
<<<<<<< HEAD
            orderedContractIdCupKeyMap.put((int) rightsContract.contract._getContractId(), cupKey == null ? "default" : cupKey._getValue());
=======
            orderedContractIdCupKeyMap.put((int) rightsContract._getContractId(), cupKey == null ? CupKey.DEFAULT : cupKey._getValue());
>>>>>>> 83c576a3
        }

        // Step 2: if any audio languages have language bundle restrictions, then determine the merged set of disallowed text languages for each
        // for the purposes of merging, we aim to minimize the number of restrictions -- if an asset combination is disallowed via one contract,
        // but allowed via another contract, then we ultimately want to *allow* that combination.
        Map<String, MergeableTextLanguageBundleRestriction> mergedTextLangaugeRestrictions = Collections.emptyMap();

        if (!audioLanguagesWithDisallowedAssetBundles.isEmpty()) {
            Map<String, MergeableTextLanguageBundleRestriction> mergedTextLanguageRestrictions = new HashMap<String, MergeableTextLanguageBundleRestriction>();
            for (RightsWindowContract rightsContract : applicableRightsContracts) {
                // find the set of allowed text languages from this contract.
                Set<String> overallContractAllowedTextLanguages = new HashSet<String>();
                for (RightsContractAssetHollow asset : rightsContract.contract._getAssets()) {
                    String contractAssetType = asset._getAssetType()._getValue();

                    if (StreamContractAssetTypeDeterminer.CLOSEDCAPTIONING.equals(contractAssetType) || StreamContractAssetTypeDeterminer.SUBTITLES.equals(contractAssetType)) {
                        overallContractAllowedTextLanguages.add(asset._getBcp47Code()._getValue());
                    }
                }

                // for each audio language where there is a disallowed asset bundle,
                // merge the disallowed text languages, AND all available text languages
                // which were *not* disallowed, are allowed.
                Set<String> bundleRestrictedAudioLanguagesFromThisContract = new HashSet<String>();
                ContractHollow contract = VideoContractUtil.getContract(api, indexer, videoId, countryCode, rightsContract.contractId);
                if (contract != null) {
                    for (DisallowedAssetBundleHollow disallowedAssetBundle : contract._getDisallowedAssetBundles()) {
                        String audioLang = disallowedAssetBundle._getAudioLanguageCode()._getValue();
                        MergeableTextLanguageBundleRestriction textRestriction = getMergeableTextRestrictionsByAudioLang(mergedTextLanguageRestrictions, audioLang);

                        DisallowedSubtitleLangCodesListHollow disallowedSubtitleLangCodes = disallowedAssetBundle._getDisallowedSubtitleLangCodes();
                        if (!disallowedSubtitleLangCodes.isEmpty()) {
                            // For this audio language, we need to modify the text languages allowed for this contract by removing each
                            // disallowed text language from the set.
                            Set<String> thisAudioLanguageAllowedTextLanguages = new HashSet<String>(overallContractAllowedTextLanguages);
                            for (DisallowedSubtitleLangCodeHollow lang : disallowedSubtitleLangCodes) {
                                String textLang = lang._getValue()._getValue();
                                thisAudioLanguageAllowedTextLanguages.remove(textLang);
                                textRestriction.addDisallowedTextLanguage(textLang);
                            }

                            textRestriction.addAllowedTextLanguages(thisAudioLanguageAllowedTextLanguages);
                            // don't process this audio language for this contract again.
                            bundleRestrictedAudioLanguagesFromThisContract.add(disallowedAssetBundle._getAudioLanguageCode()._getValue());
                        }
                    }
                }

                // for each audio language where there was *not* a disallowed asset bundle, all available text
                // languages for the contract are allowed.
                for (String audioLanguage : audioLanguagesWithDisallowedAssetBundles) {
                    if (!bundleRestrictedAudioLanguagesFromThisContract.contains(audioLanguage)) {
                        MergeableTextLanguageBundleRestriction textRestriction = getMergeableTextRestrictionsByAudioLang(mergedTextLanguageRestrictions, audioLanguage);
                        textRestriction.addAllowedTextLanguages(overallContractAllowedTextLanguages);
                    }
                }
            }
        }

        // Step 3: If any contract doesn't require forced subtitles for a particular language, then don't
        // require forced subtitles for that language
        if (!audioLanguagesWhichRequireForcedSubtitles.isEmpty()) {
            for (RightsWindowContract rightsContract : applicableRightsContracts) {
                Set<String> forcedSubtitleLanguagesForThisContract = new HashSet<String>();

                ContractHollow contract = VideoContractUtil.getContract(api, indexer, videoId, countryCode, rightsContract.contractId);
                if (contract != null) {
                    for (DisallowedAssetBundleHollow assetBundle : contract._getDisallowedAssetBundles()) {
                        if (assetBundle._getForceSubtitle())
                            forcedSubtitleLanguagesForThisContract.add(assetBundle._getAudioLanguageCode()._getValue());
                    }
                }

                audioLanguagesWhichRequireForcedSubtitles.retainAll(forcedSubtitleLanguagesForThisContract);
            }
        }

        Set<String> restrictedAudioLanguages = audioLanguagesWithDisallowedAssetBundles;
        restrictedAudioLanguages.addAll(audioLanguagesWhichRequireForcedSubtitles);

        for (String audioLang : restrictedAudioLanguages) {
            Set<String> disallowedTextLangauges = Collections.emptySet();

            MergeableTextLanguageBundleRestriction mergeableTextLanguageBundleRestriction = mergedTextLangaugeRestrictions.get(audioLang);
            if (mergeableTextLanguageBundleRestriction != null) {
                disallowedTextLangauges = mergeableTextLanguageBundleRestriction.getFinalDisallowedTextLanguages();
            }

            boolean requiresForcedSubtitles = audioLanguagesWhichRequireForcedSubtitles.contains(audioLang);

            if (requiresForcedSubtitles || !disallowedTextLangauges.isEmpty()) {
                LanguageRestrictions langRestriction = new LanguageRestrictions();
                langRestriction.audioLanguage = getBcp47Code(audioLang);
                langRestriction.audioLanguageId = LanguageIdMapping.getLanguageId(audioLang);
                langRestriction.requiresForcedSubtitles = requiresForcedSubtitles;

                Set<Strings> disallowedTimedTextCodes = new HashSet<>();
                Set<com.netflix.vms.transformer.hollowoutput.Integer> disallowedTimedTextIds = new HashSet<>();

                for (String textLang : disallowedTextLangauges) {
                    disallowedTimedTextCodes.add(getBcp47Code(textLang));
                    disallowedTimedTextIds.add(new com.netflix.vms.transformer.hollowoutput.Integer(LanguageIdMapping.getLanguageId(textLang)));
                }

                langRestriction.disallowedTimedText = Collections.emptySet();
                langRestriction.disallowedTimedTextBcp47codes = disallowedTimedTextCodes;
                langRestriction.disallowedTimedText = disallowedTimedTextIds;

                restriction.languageBcp47RestrictionsMap.put(langRestriction.audioLanguage, langRestriction);
            }

        }

        for (String cupToken : new LinkedHashSet<String>(orderedContractIdCupKeyMap.values()))
            restriction.cupKeys.add(getCupKey(cupToken));

        ContractHollow selectedContract = VideoContractUtil.getContract(api, indexer, videoId, countryCode, selectedRightsContract.contractId);
        finalizeContractRestriction(assetTypeIdx, restriction, selectedContract);
    }

    private MergeableTextLanguageBundleRestriction getMergeableTextRestrictionsByAudioLang(Map<String, MergeableTextLanguageBundleRestriction> mergedLanguageBundleRestrictions,
            String audioLanguageCode) {
        MergeableTextLanguageBundleRestriction mergeableRestriction = mergedLanguageBundleRestrictions.get(audioLanguageCode);
        if (mergeableRestriction == null) {
            mergeableRestriction = new MergeableTextLanguageBundleRestriction();
            mergedLanguageBundleRestrictions.put(audioLanguageCode, mergeableRestriction);
        }
        return mergeableRestriction;
    }

    private CupKey getCupKey(String cupToken) {
        CupKey cupKey = cupKeysMap.get(cupToken);
        if (cupKey == null) {
            cupKey = new CupKey(new Strings(cupToken));
            cupKeysMap.put(cupToken, cupKey);
        }
        return cupKey;
    }

    // If there are no assets present for a single-contract window, don't list any excluded downloadables.
    // This seems wrong -- If there *were* asset(s) present, but none of them matched
    // available streams, then we would have indicated instead that all downloadable ids were excluded.
    private boolean markAllAssetsIfNoAssetsPresent(DownloadableAssetTypeIndex assetTypeIdx, ListOfRightsContractAssetHollow contractAssets) {
        boolean emptyAssets = contractAssets.isEmpty();
        if(emptyAssets)
            assetTypeIdx.markAll();
        return emptyAssets;
    }

    private void markAssetTypeIndexForExcludedDownloadablesCalculation(DownloadableAssetTypeIndex assetTypeIdx, ListOfRightsContractAssetHollow contractAssets) {
        for (RightsContractAssetHollow asset : contractAssets) {
            String contractAssetType = asset._getAssetType()._getValue();

            if (StreamContractAssetTypeDeterminer.CLOSEDCAPTIONING.equals(contractAssetType))
                contractAssetType = StreamContractAssetTypeDeterminer.SUBTITLES;
            if (StreamContractAssetTypeDeterminer.SECONDARY_AUDIO.equals(contractAssetType))
                contractAssetType = StreamContractAssetTypeDeterminer.PRIMARYVIDEO_AUDIOMUXED;

            assetTypeIdx.mark(new ContractAssetType(contractAssetType, asset._getBcp47Code()._getValue()));
        }
    }

    private void finalizeContractRestriction(DownloadableAssetTypeIndex assetTypeIdx, ContractRestriction restriction, ContractHollow selectedContract) {
        if (selectedContract != null && selectedContract._getPrePromotionDays() != Long.MIN_VALUE)
            restriction.prePromotionDays = (int) selectedContract._getPrePromotionDays();

        restriction.excludedDownloadables = assetTypeIdx.getAllUnmarked();
    }

    private String getLanguageForAsset(PackageStreamHollow stream, String assetType) {
        StreamNonImageInfoHollow nonImageInfo = stream._getNonImageInfo();
        if (StreamContractAssetTypeDeterminer.SUBTITLES.equals(assetType)) {
            return nonImageInfo._getTextInfo()._getTextLanguageCode()._getValue();
        }

        if (nonImageInfo != null) {
            AudioStreamInfoHollow audioInfo = nonImageInfo._getAudioInfo();
            if (audioInfo != null) {
                StringHollow audioLangCode = audioInfo._getAudioLanguageCode();
                if (audioLangCode != null) {
                    return audioLangCode._getValue();
                }
            }
        }
        return null;
    }

    private Strings getBcp47Code(String code) {
        Strings bcp47Code = bcp47Codes.get(code);
        if (bcp47Code == null) {
            bcp47Code = new Strings(code);
            bcp47Codes.put(code, bcp47Code);
        }
        return bcp47Code;
    }
    
    private static class RightsWindowContract {
    	private final int contractId;
    	private final RightsContractHollow contract;
    	private final boolean isDownloadable;
    	
		public RightsWindowContract(int contractId, RightsContractHollow contract, boolean isDownloadable) {
			this.contractId = contractId;
			this.contract = contract;
			this.isDownloadable = isDownloadable;
		}
    }

}<|MERGE_RESOLUTION|>--- conflicted
+++ resolved
@@ -264,11 +264,7 @@
             	restriction.isDownloadable = true;
             
             StringHollow cupKey = contract == null ? null : contract._getCupToken();
-<<<<<<< HEAD
-            orderedContractIdCupKeyMap.put((int) rightsContract.contract._getContractId(), cupKey == null ? "default" : cupKey._getValue());
-=======
-            orderedContractIdCupKeyMap.put((int) rightsContract._getContractId(), cupKey == null ? CupKey.DEFAULT : cupKey._getValue());
->>>>>>> 83c576a3
+            orderedContractIdCupKeyMap.put((int) rightsContract.contract._getContractId(), cupKey == null ? CupKey.DEFAULT : cupKey._getValue());
         }
 
         // Step 2: if any audio languages have language bundle restrictions, then determine the merged set of disallowed text languages for each
