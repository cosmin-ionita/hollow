package com.netflix.vms.transformer.index;

import static com.netflix.vms.transformer.index.IndexSpec.IndexType.HASH;
import static com.netflix.vms.transformer.index.IndexSpec.IndexType.PRIMARY_KEY;

public enum IndexSpec {

    SUPPLEMENTAL(PRIMARY_KEY, "Supplementals", "movieId"),
    VIDEO_STATUS(PRIMARY_KEY, "Status", "movieId", "countryCode.value"),
    VIDEO_TYPE(PRIMARY_KEY, "VideoType", "videoId"),
    VIDEO_GENERAL(PRIMARY_KEY, "VideoGeneral", "videoId"),
    STORAGE_GROUPS(PRIMARY_KEY, "StorageGroups", "id.value"),
    CDNS(PRIMARY_KEY, "Cdn", "id"),
    PROTECTION_TYPES(PRIMARY_KEY, "ProtectionTypes", "id"),
    STREAM_PROFILE(PRIMARY_KEY, "StreamProfiles", "id"),
    STREAM_PROFILE_GROUP(PRIMARY_KEY, "StreamProfileGroups", "groupName.value"),
    DEPLOYABLE_PACKAGES(PRIMARY_KEY, "DeployablePackages", "packageId"),
    VIDEO_AWARD(PRIMARY_KEY, "VideoAward", "videoId"),
    VMS_AWARD(PRIMARY_KEY, "VMSAward", "awardId"),
    CSM_REVIEW(PRIMARY_KEY, "CSMReview", "videoId"),
    ARTWORK_IMAGE_FORMAT(PRIMARY_KEY, "ArtWorkImageType", "imageType.value"),
    ARTWORK_RECIPE(PRIMARY_KEY, "ArtworkRecipe", "recipeName.value"),
    ARTWORK_TERRITORY_COUNTRIES(PRIMARY_KEY, "TerritoryCountries", "territoryCode.value"),
    CONSOLIDATED_VIDEO_RATINGS(PRIMARY_KEY, "ConsolidatedVideoRatings", "videoId"),
    CONSOLIDATED_CERT_SYSTEMS(PRIMARY_KEY, "ConsolidatedCertificationSystems", "certificationSystemId"),
    CERT_SYSTEM_RATING(PRIMARY_KEY, "ConsolidatedCertSystemRating", "ratingId"),
    PACKAGES(PRIMARY_KEY, "Package", "packageId"),
    DAM_MERCHSTILLS(PRIMARY_KEY, "DamMerchStills", "assetId.value"),
    PERSON_BIO(PRIMARY_KEY, "PersonBio", "personId"),
    MOVIE_CHARACTER_PERSON(PRIMARY_KEY, "MovieCharacterPerson", "movieId"),

    VIDEO_ARTWORK_SOURCE_BY_SOURCE_ID(PRIMARY_KEY, "VideoArtworkSource", "sourceFileId"),
    PERSON_ARTWORK_SOURCE_BY_SOURCE_ID(PRIMARY_KEY, "PersonArtworkSource", "sourceFileId"),
    CHARACTER_ARTWORK_SOURCE_BY_SOURCE_ID(PRIMARY_KEY, "CharacterArtworkSource", "sourceFileId"),
    
    L10N_STORIES_SYNOPSES(PRIMARY_KEY, "StoriesSynopses", "movieId"),
    L10N_MOVIES(PRIMARY_KEY, "Movies", "movieId"),
    L10N_EPISODES(PRIMARY_KEY, "Episodes", "movieId"),
    L10N_LOCALIZEDMETADATA_BY_VIDEO(HASH, "LocalizedMetadata", "", "movieId"),

    VIDEO_ARTWORK_SOURCE_BY_VIDEO_ID(HASH, "VideoArtworkSource", "", "movieId"),
    ARTWORK_DERIVATIVE_SETS(HASH, "IPLDerivativeGroup", "", "externalId.value"),
    SHOW_SEASON_EPISODE(HASH, "ShowSeasonEpisode", "", "movieId"),
    VIDEO_DATE(HASH, "VideoDate", "window.element", "videoId", "window.element.countryCode.value"),
    PERSONS_BY_VIDEO_ID(HASH, "PersonVideo", "", "roles.element.videoId"),
    PERSON_ROLES_BY_VIDEO_ID(HASH, "PersonVideo", "roles.element", "personId", "roles.element.videoId"),
    VIDEO_TYPE_COUNTRY(HASH, "VideoType", "countryInfos.element", "videoId", "countryInfos.element.countryCode.value"),
    PACKAGES_BY_VIDEO(HASH, "Package", "", "movieId"),
    ALL_VIDEO_STATUS(HASH, "Status", "", "movieId"),
    VIDEO_CONTRACTS(HASH, "Contracts", "", "movieId", "countryCode.value"),
    VIDEO_CONTRACT_BY_CONTRACTID(HASH, "Contracts", "contracts.element", "movieId", "countryCode.value", "contracts.element.contractId"),
    ROLLOUT_VIDEO_TYPE(HASH, "Rollout", "", "movieId", "rolloutType.value"),
    SHOW_COUNTRY_LABEL(HASH, "ShowCountryLabel", "showMemberTypes.element", "videoId", "showMemberTypes.element.countryCodes.element.value"),
    MOVIE_CHARACTER_PERSON_MOVIES_BY_PERSON_ID(HASH, "MovieCharacterPerson", "", "characters.element.personId"),
    MOVIE_CHARACTER_PERSON_CHARACTERS_BY_PERSON_ID_AND_MOVIE_ID(HASH, "MovieCharacterPerson", "characters.element", "characters.element.personId", "movieId"),

    //Image Schedules
    OVERRIDE_SCHEDULE_BY_VIDEO_ID(HASH, "OverrideSchedule", "", "movieId", "phaseTag.value"),
    MASTER_SCHEDULE_BY_TAG_SHOW(HASH, "MasterSchedule", "", "phaseTag.value", "scheduleId.value"),
    ABSOLUTE_SCHEDULE_BY_VIDEO_ID_TAG(HASH, "AbsoluteSchedule", "", "movieId", "phaseTag.value"),
    
    TIMECODE_ANNOTATIONS(PRIMARY_KEY, "TimecodeAnnotation", "packageId"),
<<<<<<< HEAD

    // Merch-language-dates
    MERCH_LANGUAGE_DATE(PRIMARY_KEY, "FeedMovieCountryLanguages", "movieId.value", "countryCode.value", "languageCode.value");
=======
    CUP_TOKEN(PRIMARY_KEY, "CinderCupTokenRecord", "movieId.value", "contractId.value");
>>>>>>> c553658a


    private final IndexType indexType;
    private final String parameters[];

    private IndexSpec(IndexType indexType, String... parameters) {
        this.indexType = indexType;
        this.parameters = parameters;
    }

    public IndexType getIndexType() {
        return indexType;
    }

    public String[] getParameters() {
        return parameters;
    }

    public static enum IndexType {
        PRIMARY_KEY,
        HASH
    }

}<|MERGE_RESOLUTION|>--- conflicted
+++ resolved
@@ -60,13 +60,10 @@
     ABSOLUTE_SCHEDULE_BY_VIDEO_ID_TAG(HASH, "AbsoluteSchedule", "", "movieId", "phaseTag.value"),
     
     TIMECODE_ANNOTATIONS(PRIMARY_KEY, "TimecodeAnnotation", "packageId"),
-<<<<<<< HEAD
 
     // Merch-language-dates
-    MERCH_LANGUAGE_DATE(PRIMARY_KEY, "FeedMovieCountryLanguages", "movieId.value", "countryCode.value", "languageCode.value");
-=======
+    MERCH_LANGUAGE_DATE(PRIMARY_KEY, "FeedMovieCountryLanguages", "movieId.value", "countryCode.value", "languageCode.value"),
     CUP_TOKEN(PRIMARY_KEY, "CinderCupTokenRecord", "movieId.value", "contractId.value");
->>>>>>> c553658a
 
 
     private final IndexType indexType;
