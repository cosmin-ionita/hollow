--- conflicted
+++ resolved
@@ -7,19 +7,11 @@
 import static com.netflix.vms.transformer.common.io.TransformerLogTag.MissingTopNodeForImages;
 import static com.netflix.vms.transformer.modules.countryspecific.VMSAvailabilityWindowModule.ONE_THOUSAND_YEARS;
 
-<<<<<<< HEAD
-import com.netflix.hollow.index.HollowHashIndex;
-import com.netflix.hollow.index.HollowHashIndexResult;
-import com.netflix.hollow.index.HollowPrimaryKeyIndex;
-import com.netflix.hollow.read.iterator.HollowOrdinalIterator;
-import com.netflix.hollow.write.objectmapper.HollowObjectMapper;
-=======
 import com.netflix.hollow.core.index.HollowHashIndex;
 import com.netflix.hollow.core.index.HollowHashIndexResult;
 import com.netflix.hollow.core.index.HollowPrimaryKeyIndex;
 import com.netflix.hollow.core.read.iterator.HollowOrdinalIterator;
 import com.netflix.hollow.core.write.objectmapper.HollowObjectMapper;
->>>>>>> 67851953
 import com.netflix.vms.transformer.CycleConstants;
 import com.netflix.vms.transformer.VideoHierarchy;
 import com.netflix.vms.transformer.common.TransformerContext;
@@ -63,6 +55,7 @@
 import java.util.Comparator;
 import java.util.HashMap;
 import java.util.HashSet;
+import java.util.Iterator;
 import java.util.LinkedHashSet;
 import java.util.List;
 import java.util.Map;
@@ -660,12 +653,12 @@
                         if (updatedArtwork != null)
                             artworkSet.add(updatedArtwork);
 
-                        // add schedule windows in top nodes
-                        if (!videoSchedulePhaseMap.containsKey(topNode)) {
-                            videoSchedulePhaseMap.put(topNode, new HashSet<>());
-                        }
-                        scheduleSet = videoSchedulePhaseMap.get(topNode);
-                        scheduleSet.addAll(schedulePhaseInfoSet);
+                        // roll up schedule windows in top nodes
+//                        if (!videoSchedulePhaseMap.containsKey(topNode)) {
+//                            videoSchedulePhaseMap.put(topNode, new HashSet<>());
+//                        }
+//                        scheduleSet = videoSchedulePhaseMap.get(topNode);
+//                        scheduleSet.addAll(schedulePhaseInfoSet);
                     }
                 }
             }
@@ -719,9 +712,9 @@
         if (checkPhaseTagList(phaseTagListHollow, videoArtworkHollow, videoId) == null) return null;
         boolean isSmoky = videoArtworkHollow._getIsSmoky();
 
-        HollowOrdinalIterator iterator = phaseTagListHollow.typeApi().getOrdinalIterator(phaseTagListHollow.getOrdinal());
-        int phaseTagOrdinal = iterator.next();
-        if (phaseTagOrdinal == HollowOrdinalIterator.NO_MORE_ORDINALS) {
+        Iterator<PhaseTagHollow> iterator = phaseTagListHollow.iterator();
+
+        if (!iterator.hasNext()) {
             // adding a default window for no phase tags.
             SchedulePhaseInfo defaultWindow = new SchedulePhaseInfo(isSmoky, videoId);
             schedulePhaseInfos = new HashSet<>();
@@ -729,9 +722,9 @@
             return schedulePhaseInfos;
         }
 
-        while (phaseTagOrdinal != HollowOrdinalIterator.NO_MORE_ORDINALS) {
-
-            PhaseTagHollow phaseTagHollow = phaseTagListHollow.instantiateElement(phaseTagOrdinal);
+        while (iterator.hasNext()) {
+
+            PhaseTagHollow phaseTagHollow = iterator.next();
             String tag = phaseTagHollow._getPhaseTag()._getValue();
             String scheduleId = phaseTagHollow._getScheduleId()._getValue();
 
@@ -759,8 +752,6 @@
                 }
 
             }
-
-            phaseTagOrdinal = iterator.next();
         }
 
         return schedulePhaseInfos;
