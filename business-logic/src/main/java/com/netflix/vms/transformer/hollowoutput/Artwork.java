package com.netflix.vms.transformer.hollowoutput;

import java.util.List;

public class Artwork implements Cloneable {

    public Strings sourceFileId = null;
    public long effectiveDate = java.lang.Long.MIN_VALUE;
    public NFLocale locale = null;
    public int seqNum = java.lang.Integer.MIN_VALUE;
    public int ordinalPriority = java.lang.Integer.MIN_VALUE;
    public ArtworkDerivatives derivatives = null;
    public List<ArtworkCdn> cdns = null;
    public List<DeprecatedImageId> deprecatedImageIds = null;
    public PassthroughVideo source_movie_id = null;
    public ArtworkSourcePassthrough source = null;
    public ArtworkBasicPassthrough basic_passthrough = null;
    public ArtworkMerchStillPackageData merchstillsPackageData = null;
    public int file_seq = java.lang.Integer.MIN_VALUE;

<<<<<<< HEAD
    public boolean equals(Object other) {
        if(other == this)  return true;
        if(!(other instanceof Artwork))
            return false;

        Artwork o = (Artwork) other;
        if(o.sourceFileId == null) {
            if(sourceFileId != null) return false;
        } else if(!o.sourceFileId.equals(sourceFileId)) return false;
        if(o.effectiveDate != effectiveDate) return false;
        if(o.locale == null) {
            if(locale != null) return false;
        } else if(!o.locale.equals(locale)) return false;
        if(o.seqNum != seqNum) return false;
        if(o.ordinalPriority != ordinalPriority) return false;
        if(o.derivatives == null) {
            if(derivatives != null) return false;
        } else if(!o.derivatives.equals(derivatives)) return false;
        if(o.cdns == null) {
            if(cdns != null) return false;
        } else if(!o.cdns.equals(cdns)) return false;
        if(o.deprecatedImageIds == null) {
            if(deprecatedImageIds != null) return false;
        } else if(!o.deprecatedImageIds.equals(deprecatedImageIds)) return false;
        if(o.source_movie_id == null) {
            if(source_movie_id != null) return false;
        } else if(!o.source_movie_id.equals(source_movie_id)) return false;
        if(o.source == null) {
            if(source != null) return false;
        } else if(!o.source.equals(source)) return false;
        if(o.basic_passthrough == null) {
            if(basic_passthrough != null) return false;
        } else if(!o.basic_passthrough.equals(basic_passthrough)) return false;
        if(o.file_seq != file_seq) return false;
        if (o.merchstillsPackageData == null) {
            if (merchstillsPackageData != null)
                return false;
        } else if (!o.merchstillsPackageData.equals(merchstillsPackageData))
            return false;
        return true;
    }

    public int hashCode() {
        int hashCode = 1;
        hashCode = hashCode * 31 + (sourceFileId == null ? 1237 : sourceFileId.hashCode());
        hashCode = hashCode * 31 + (int) (effectiveDate ^ (effectiveDate >>> 32));
        hashCode = hashCode * 31 + (locale == null ? 1237 : locale.hashCode());
        hashCode = hashCode * 31 + seqNum;
        hashCode = hashCode * 31 + ordinalPriority;
        hashCode = hashCode * 31 + (derivatives == null ? 1237 : derivatives.hashCode());
        hashCode = hashCode * 31 + (cdns == null ? 1237 : cdns.hashCode());
        hashCode = hashCode * 31 + (deprecatedImageIds == null ? 1237 : deprecatedImageIds.hashCode());
        hashCode = hashCode * 31 + (source_movie_id == null ? 1237 : source_movie_id.hashCode());
        hashCode = hashCode * 31 + (source == null ? 1237 : source.hashCode());
        hashCode = hashCode * 31 + (basic_passthrough == null ? 1237 : basic_passthrough.hashCode());
        hashCode = hashCode * 31 + file_seq;
        hashCode = hashCode * 31 + (merchstillsPackageData == null ? 1237 : merchstillsPackageData.hashCode());
        return hashCode;
    }

=======
>>>>>>> 79bfcb46
    public String toString() {
        StringBuilder builder = new StringBuilder("Artwork{");
        builder.append("sourceFileId=").append(sourceFileId);
        builder.append(",effectiveDate=").append(effectiveDate);
        builder.append(",locale=").append(locale);
        builder.append(",seqNum=").append(seqNum);
        builder.append(",ordinalPriority=").append(ordinalPriority);
        builder.append(",derivatives=").append(derivatives);
        builder.append(",cdns=").append(cdns);
        builder.append(",deprecatedImageIds=").append(deprecatedImageIds);
        builder.append(",source_movie_id=").append(source_movie_id);
        builder.append(",source=").append(source);
        builder.append(",basic_passthrough=").append(basic_passthrough);
        builder.append(",file_seq=").append(file_seq);
        builder.append(",merchstillsPackage=").append(merchstillsPackageData);
        builder.append("}");
        return builder.toString();
    }

    public Artwork clone() {
        try {
            Artwork clone = (Artwork)super.clone();
            clone.__assigned_ordinal = -1;
            return clone;
        } catch (CloneNotSupportedException cnse) { throw new RuntimeException(cnse); }
    }

    @SuppressWarnings("unused")
    private int __assigned_ordinal = -1;
}<|MERGE_RESOLUTION|>--- conflicted
+++ resolved
@@ -18,69 +18,6 @@
     public ArtworkMerchStillPackageData merchstillsPackageData = null;
     public int file_seq = java.lang.Integer.MIN_VALUE;
 
-<<<<<<< HEAD
-    public boolean equals(Object other) {
-        if(other == this)  return true;
-        if(!(other instanceof Artwork))
-            return false;
-
-        Artwork o = (Artwork) other;
-        if(o.sourceFileId == null) {
-            if(sourceFileId != null) return false;
-        } else if(!o.sourceFileId.equals(sourceFileId)) return false;
-        if(o.effectiveDate != effectiveDate) return false;
-        if(o.locale == null) {
-            if(locale != null) return false;
-        } else if(!o.locale.equals(locale)) return false;
-        if(o.seqNum != seqNum) return false;
-        if(o.ordinalPriority != ordinalPriority) return false;
-        if(o.derivatives == null) {
-            if(derivatives != null) return false;
-        } else if(!o.derivatives.equals(derivatives)) return false;
-        if(o.cdns == null) {
-            if(cdns != null) return false;
-        } else if(!o.cdns.equals(cdns)) return false;
-        if(o.deprecatedImageIds == null) {
-            if(deprecatedImageIds != null) return false;
-        } else if(!o.deprecatedImageIds.equals(deprecatedImageIds)) return false;
-        if(o.source_movie_id == null) {
-            if(source_movie_id != null) return false;
-        } else if(!o.source_movie_id.equals(source_movie_id)) return false;
-        if(o.source == null) {
-            if(source != null) return false;
-        } else if(!o.source.equals(source)) return false;
-        if(o.basic_passthrough == null) {
-            if(basic_passthrough != null) return false;
-        } else if(!o.basic_passthrough.equals(basic_passthrough)) return false;
-        if(o.file_seq != file_seq) return false;
-        if (o.merchstillsPackageData == null) {
-            if (merchstillsPackageData != null)
-                return false;
-        } else if (!o.merchstillsPackageData.equals(merchstillsPackageData))
-            return false;
-        return true;
-    }
-
-    public int hashCode() {
-        int hashCode = 1;
-        hashCode = hashCode * 31 + (sourceFileId == null ? 1237 : sourceFileId.hashCode());
-        hashCode = hashCode * 31 + (int) (effectiveDate ^ (effectiveDate >>> 32));
-        hashCode = hashCode * 31 + (locale == null ? 1237 : locale.hashCode());
-        hashCode = hashCode * 31 + seqNum;
-        hashCode = hashCode * 31 + ordinalPriority;
-        hashCode = hashCode * 31 + (derivatives == null ? 1237 : derivatives.hashCode());
-        hashCode = hashCode * 31 + (cdns == null ? 1237 : cdns.hashCode());
-        hashCode = hashCode * 31 + (deprecatedImageIds == null ? 1237 : deprecatedImageIds.hashCode());
-        hashCode = hashCode * 31 + (source_movie_id == null ? 1237 : source_movie_id.hashCode());
-        hashCode = hashCode * 31 + (source == null ? 1237 : source.hashCode());
-        hashCode = hashCode * 31 + (basic_passthrough == null ? 1237 : basic_passthrough.hashCode());
-        hashCode = hashCode * 31 + file_seq;
-        hashCode = hashCode * 31 + (merchstillsPackageData == null ? 1237 : merchstillsPackageData.hashCode());
-        return hashCode;
-    }
-
-=======
->>>>>>> 79bfcb46
     public String toString() {
         StringBuilder builder = new StringBuilder("Artwork{");
         builder.append("sourceFileId=").append(sourceFileId);
