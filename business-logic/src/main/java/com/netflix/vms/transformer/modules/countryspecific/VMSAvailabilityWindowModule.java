--- conflicted
+++ resolved
@@ -2,15 +2,11 @@
 
 import static com.netflix.vms.transformer.common.io.TransformerLogTag.InteractivePackage;
 import static com.netflix.vms.transformer.common.io.TransformerLogTag.Language_Catalog_Title_Availability;
-import static com.netflix.vms.transformer.common.io.TransformerLogTag.Language_catalog_Missing_Dubs;
-import static com.netflix.vms.transformer.common.io.TransformerLogTag.Language_catalog_Missing_Subs;
 import static com.netflix.vms.transformer.common.io.TransformerLogTag.Language_catalog_NoAssetRights;
 import static com.netflix.vms.transformer.common.io.TransformerLogTag.Language_catalog_NoWindows;
 import static com.netflix.vms.transformer.common.io.TransformerLogTag.Language_catalog_PrePromote;
 import static com.netflix.vms.transformer.common.io.TransformerLogTag.Language_catalog_Skip_Contract_No_Assets;
 import static com.netflix.vms.transformer.common.io.TransformerLogTag.Language_catalog_WindowFiltered;
-import static com.netflix.vms.transformer.common.io.TransformerLogTag.Language_catalog_diff_early_promotion;
-import static com.netflix.vms.transformer.common.io.TransformerLogTag.Language_catalog_diff_prePromo;
 import static com.netflix.vms.transformer.util.OutputUtil.minValueToZero;
 
 import com.netflix.hollow.core.index.HollowPrimaryKeyIndex;
@@ -195,26 +191,6 @@
         List<VMSAvailabilityWindow> availabilityWindows = new ArrayList<>();
         VMSAvailabilityWindow currentOrFirstFutureWindow = null;
 
-        // for multi-language catalog processing only
-        boolean isSubsDubsRequirementEnforced = ctx.getConfig().isSubsDubsRequirementEnforced();
-        boolean mustHaveSubs = false;// local subtitles
-        boolean mustHaveDubs = false;// local audio
-
-        FlagsHollow flags = statusHollow._getFlags();
-        if (language != null && flags != null) {
-            Set<String> subsRequirement = new HashSet<>();
-            Set<String> dubsRequirement = new HashSet<>();
-
-            if (flags._getTextRequiredLanguages() != null)
-                subsRequirement = flags._getTextRequiredLanguages().stream().map(s -> s._getValue().toLowerCase()).collect(Collectors.toSet());
-            if (flags._getAudioRequiredLanguages() != null)
-                dubsRequirement = flags._getAudioRequiredLanguages().stream().map(s -> s._getValue().toLowerCase()).collect(Collectors.toSet());
-
-            String localeStr = language.toLowerCase();
-            if (subsRequirement.contains(localeStr)) mustHaveSubs = true;
-            if (dubsRequirement.contains(localeStr)) mustHaveDubs = true;
-        }
-
         long minWindowStartDate = Long.MAX_VALUE;
 
         boolean currentOrFirstFutureWindowFoundLocalAudio = false;
@@ -246,7 +222,7 @@
                 windowContracts = window._getContractIdsExt().stream().collect(Collectors.toList());
             List<Long> contractIds = windowContracts.stream().map(c -> c._getContractId()).collect(Collectors.toList());
 
-            // should use window data, check isGoLive flag, start-end dates and if video is ready for pre-promotion (is locale aware)
+            // should use window data? Checks isGoLive flag, start/end dates and if video is ready for pre-promotion (is locale aware)
             boolean shouldFilterOutWindowInfo = shouldFilterOutWindowInfo(videoId, country, language, isGoLive, contractIds, includedPackageDataCount,
                                                                           outputWindow.startDate.val, outputWindow.endDate.val);
 
@@ -281,65 +257,21 @@
                                 packageData = packageDataCollection.getPackageData();
 
 
-                            // Language filtering/merching rules starts here..
-
+                            // Language filtering rules starts here..
                             if (language != null) {
                                 long packageAvailability = multilanguageCountryWindowFilter.packageIsAvailableForLanguage(language, packageData, contractAssetAvailability);
                                 boolean readyForPrePromotion = readyForPrePromotionInLanguageCatalog(videoId, country, language, contractIds, outputWindow.startDate.val);
 
-<<<<<<< HEAD
-                                if (packageAvailability == 0 && !shouldFilterOutWindowInfo) {
-=======
-                                // COMPARE here oldPrePromo and new pre-promo flag
-                                if (oldPrePromotionPhase && !readyForPrePromotion) {
-                                    // titles that would get early pre-promoted if using the contract pre-promo days logic and not relying on new feed.
-                                    cycleDataAggregator.collect(country, videoId, Language_catalog_diff_early_promotion);
-
-                                } else if (!oldPrePromotionPhase && readyForPrePromotion) {
-
-                                    // titles that should get pre-promoted but were not and with new feed they will get pre-promoted
-
-                                }
-
-                                if (useOldPromotionLogic) {
-                                    // OLD LOGIC, USING FOR COMPARING
-                                    // multi-catalog processing -- make sure contract gives access to some existing asset understandable in this language
-                                    if (packageAvailability == 0) {
-
-                                        // compare here
-                                        if (readyForPrePromotion) {
-                                            // titles that will get promoted with new logic correctly
-                                            cycleDataAggregator.collect(country, language, videoId, Language_catalog_diff_prePromo);
-                                        }
-
->>>>>>> 998714b8
-
-                                    if (!readyForPrePromotion) {
-                                        // skipping the contract if title is not ready for pre-promotion in language catalog.
-<<<<<<< HEAD
-                                        cycleDataAggregator.collect(country, language, videoId, LANGUAGE_CATALOG_NO_LOCALIZED_ASSETS_TAG);
-=======
-                                        cycleDataAggregator.collect(country, language, videoId, Language_catalog_Skip_Contract_No_Assets);
-                                        continue;
+                                // if no localized assets available and title is not ready for promotion -> skip the contract
+                                if (packageAvailability == 0 && !readyForPrePromotion) {
+
+                                    cycleDataAggregator.collect(country, language, videoId, Language_catalog_Skip_Contract_No_Assets);
+                                    TitleAvailabilityForMultiCatalog titleMissingAssets = shouldReportMissingAssets(videoId, packageId.val, contractId, window._getStartDate(), window._getEndDate(), thisWindowFoundLocalText, thisWindowFoundLocalAudio);
+                                    if (titleMissingAssets != null) {
+                                        cycleDataAggregator.collect(country, language, titleMissingAssets, Language_Catalog_Title_Availability);
                                     }
-
-                                } else {
-
-                                    if (packageAvailability == 0 && !shouldFilterOutWindowInfo) {
-
-                                        if (!readyForPrePromotion) {
-                                            // skipping the contract if title is not ready for pre-promotion in language catalog.
-                                            cycleDataAggregator.collect(country, language, videoId, Language_catalog_Skip_Contract_No_Assets);
->>>>>>> 998714b8
-
-                                        // if package availability is enforced (make sure contract gives access to some existing asset understandable in this language)
-                                        // then ignore/drop this this contract
-                                        if (ctx.getConfig().isPackageAvailabilityEnforced())
-                                            continue;
-
-                                        // else do not drop the contract instead proceed to verify the subs/dubs requirement
-
-                                    }
+                                    // skip
+                                    continue;
                                 }
 
                                 boolean considerPackageForLang = packageData == null ? true : packageData.isDefaultPackage;
@@ -354,42 +286,11 @@
                                     thisWindowFoundLocalText = true;
 
 
-                                // only check subs/dubs requirement if feature is enabled and title is not in prePromotion
-                                // quick note thisWindowFoundLocalText/thisWindowFoundLocalAudio flags are across contracts in a window.
-                                // So if any contract has the assets, then it passes the requirement check.
-                                if (isSubsDubsRequirementEnforced) {
-
-                                    boolean assetsAvailable = assetAvailabilityCheck(mustHaveSubs, thisWindowFoundLocalText, mustHaveDubs,
-                                            thisWindowFoundLocalAudio, country, language, videoId,
-                                            readyForPrePromotion);
-
-                                    if (!assetsAvailable) {
-
-                                        TitleAvailabilityForMultiCatalog titleMissingAssets = shouldReportMissingAssets(videoId, packageId.val, contractId, window._getStartDate(), window._getEndDate(), thisWindowFoundLocalText, thisWindowFoundLocalAudio);
-                                        if (titleMissingAssets != null) {
-                                            cycleDataAggregator.collect(country, language, titleMissingAssets, Language_Catalog_Title_Availability);
-                                        }
-
-                                        continue;
-                                    } else {
-
-                                        // title meets the rules for localized assets requirement OR is ready for pre-promotion
-                                        if (thisWindowFoundLocalAudio == true && currentOrFirstFutureWindow == outputWindow)
-                                            currentOrFirstFutureWindowFoundLocalAudio = true;
-
-                                        if (thisWindowFoundLocalText == true && currentOrFirstFutureWindow == outputWindow)
-                                            currentOrFirstFutureWindowFoundLocalText = true;
-                                    }
-                                } else {
-
-                                    // if subs/dubs requirement is not enforced then continue to do the old logic
-                                    // title meets the rules for localized assets requirement OR is ready for pre-promotion
-                                    if (thisWindowFoundLocalAudio == true && currentOrFirstFutureWindow == outputWindow)
-                                        currentOrFirstFutureWindowFoundLocalAudio = true;
-
-                                    if (thisWindowFoundLocalText == true && currentOrFirstFutureWindow == outputWindow)
-                                        currentOrFirstFutureWindowFoundLocalText = true;
-                                }
+                                if (thisWindowFoundLocalAudio == true && currentOrFirstFutureWindow == outputWindow)
+                                    currentOrFirstFutureWindowFoundLocalAudio = true;
+
+                                if (thisWindowFoundLocalText == true && currentOrFirstFutureWindow == outputWindow)
+                                    currentOrFirstFutureWindowFoundLocalText = true;
                             }
 
                             // get windowPackageContractInfo for the given packageId
@@ -741,6 +642,10 @@
      * Return object only if the title has a future window in next 30 days or is live current window and assets are missing.
      */
     private TitleAvailabilityForMultiCatalog shouldReportMissingAssets(int videoId, long packageId, long contractId, long windowStart, long windowEnd, boolean thisWindowFoundLocalText, boolean thisWindowFoundLocalAudio) {
+
+        // if anyone asset if present then return null
+        if (thisWindowFoundLocalAudio || thisWindowFoundLocalText) return null;
+
         boolean isLiveWindow = windowStart < ctx.getNowMillis() && windowEnd > ctx.getNowMillis();
         boolean isFuture = windowStart > ctx.getNowMillis() && windowStart < (ctx.getNowMillis() + FUTURE_CUT_OFF_FOR_REPORT);
 
@@ -753,31 +658,6 @@
             return notAvailable;
         }
         return null;
-    }
-
-    /**
-     * This method checks the localization requirements. If the check fails, then this method returns false.s
-     */
-    private boolean assetAvailabilityCheck(boolean mustHaveSubs, boolean thisWindowFoundLocalText, boolean mustHaveDubs, boolean
-            thisWindowFoundLocalAudio, String country, String language, int videoId, boolean inPrePromoPhase) {
-        boolean missingRequiredLocalizedAssets = false;
-
-        if (mustHaveSubs && !thisWindowFoundLocalText) {
-            // collect missing subs
-            cycleDataAggregator.collect(country, language, videoId, Language_catalog_Missing_Subs);
-            missingRequiredLocalizedAssets = true;
-        }
-
-        if (mustHaveDubs && !thisWindowFoundLocalAudio) {
-            // collect missing dubs
-            cycleDataAggregator.collect(country, language, videoId, Language_catalog_Missing_Dubs);
-            missingRequiredLocalizedAssets = true;
-        }
-
-        if (missingRequiredLocalizedAssets && !inPrePromoPhase) {
-            return false;
-        }
-        return true;
     }
 
     private WindowPackageContractInfo createEmptyContractInfoForRollup(VMSAvailabilityWindow outputWindow) {
